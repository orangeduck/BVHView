/*******************************************************************************************
*
*    BVHView - A simple BVH animation viewer written using raylib
*
*  This is a simple viewer for the .bvh animation file format made using raylib. For more
*  info on the motivation behind it and information on features and documentation please 
*  see: https://theorangeduck.com/page/bvhview
*
*  The program itself essentially consists of the following components:
*
*     - A parser for the BVH file format
*     - A set of functions for sampling data from particular frames of the BVH file.
*     - A set of functions for creating capsules from the skeleton structure of the BVH data 
*       and animation transforms.
*     - A (relatively) efficient and high quality shader for rendering capsules that includes 
*       nice lighting, soft shadows, and some CPU based culling to limit the amount of work
*       required by the GPU.
*
*  Coding style is roughly meant to follow the rest of raylib and community contributions
*  are very welcome.
*
*******************************************************************************************/

#include <assert.h>
#include <stdio.h>
#include <stdlib.h>
#include <stdint.h>
#include <ctype.h>
<<<<<<< HEAD
#include <float.h>
=======
#include <errno.h>
>>>>>>> bd0ab474

#include "raylib.h"
#include "rcamera.h"
#include "raymath.h"
#include "rlgl.h"
#define RAYGUI_WINDOWBOX_STATUSBAR_HEIGHT 24
#define GUI_WINDOW_FILE_DIALOG_IMPLEMENTATION
#include "../examples/custom_file_dialog/gui_window_file_dialog.h"
#define RAYGUI_IMPLEMENTATION
#include "raygui.h"

#if defined(PLATFORM_WEB)
#include <emscripten/emscripten.h>
#endif

//----------------------------------------------------------------------------------
// Profiling
//----------------------------------------------------------------------------------

<<<<<<< HEAD
// Un-comment to enable profiling
//#define ENABLE_PROFILE
=======
//#define ENABLE_PROFILE

#if defined(ENABLE_PROFILE)
>>>>>>> bd0ab474

// Profiling only available on Windows
#if defined(ENABLE_PROFILE) && defined(_WIN32)

#include <profileapi.h>

enum
{
    // Max number of profile records (profiled code locations) 
    PROFILE_RECORD_MAX = 512,
    
    // Maximum number of timer samples per record
    PROFILE_RECORD_SAMPLE_MAX = 128,
};

// A single record for a profiled code location with a cyclic buffer of start and end times.
typedef struct 
{
    const char* name;
    uint32_t idx;
    uint32_t num;
    
    struct {
        LARGE_INTEGER start;
        LARGE_INTEGER end;
    } samples[PROFILE_RECORD_SAMPLE_MAX];
    
} ProfileRecord;

// Structure containing space for all profiled code locations
typedef struct
{
    uint32_t num;
    LARGE_INTEGER freq;
    ProfileRecord* records[PROFILE_RECORD_MAX];
    
} ProfileRecordData;

// Global variable storing all the profile record data
static ProfileRecordData globalProfileRecords;

// Init the Profile Record Data. Must be called at program start
static void ProfileRecordDataInit()
{
    globalProfileRecords.num = 0;
    QueryPerformanceFrequency(&globalProfileRecords.freq);
    memset(globalProfileRecords.records, 0, sizeof(ProfileRecord*) * PROFILE_RECORD_MAX);
}

// If uninitialized, then initialize the profile record, then store the start time
static inline void ProfileRecordBegin(ProfileRecord* record, const char* name)
{
    if (!record->name && globalProfileRecords.num < PROFILE_RECORD_MAX)
    {
        record->name = name;
        record->idx = 0;
        record->num = 0;
        globalProfileRecords.records[globalProfileRecords.num] = record;
        globalProfileRecords.num++;
    }
  
    QueryPerformanceCounter(&record->samples[record->idx].start);
}

// Store the end time and increment the record sample num
static inline void ProfileRecordEnd(ProfileRecord* record)
{
    QueryPerformanceCounter(&record->samples[record->idx].end);
    record->idx = (record->idx + 1) % PROFILE_RECORD_SAMPLE_MAX;
    record->num++;
}

// Tickers record a rolling average of Profile Record durations in microseconds
typedef struct
{
    uint64_t unitScale; 
    double alpha;
    uint32_t samples[PROFILE_RECORD_MAX];
    uint64_t iterations[PROFILE_RECORD_MAX];
    double averages[PROFILE_RECORD_MAX];
    double times[PROFILE_RECORD_MAX];
    
} ProfileTickers;

// Global profile tickers data
static ProfileTickers globalProfileTickers;

// Initialize ticker data
static inline void ProfileTickersInit()
{
    globalProfileTickers.unitScale = 1000000; // Microseconds
    globalProfileTickers.alpha = 0.9f;
    memset(globalProfileTickers.samples, 0, sizeof(uint32_t) * PROFILE_RECORD_MAX);
    memset(globalProfileTickers.iterations, 0, sizeof(uint64_t) * PROFILE_RECORD_MAX);
    memset(globalProfileTickers.averages, 0, sizeof(double) * PROFILE_RECORD_MAX);
    memset(globalProfileTickers.times, 0, sizeof(double) * PROFILE_RECORD_MAX);
}

// Update tickers and compute the rolling average of the duration
static inline void ProfileTickersUpdate()
{
    for (int i = 0; i < globalProfileRecords.num; i++)
    {
        ProfileRecord* record = globalProfileRecords.records[i];
        
        if (record && record->name)
        {
            globalProfileTickers.samples[i] = record->num;
            
            int bufferedSampleNum = record->num < PROFILE_RECORD_SAMPLE_MAX ? record->num : PROFILE_RECORD_SAMPLE_MAX;
            
            for (int j = 0; j < bufferedSampleNum; j++)
            {
                double time = (double)((
                    record->samples[j].end.QuadPart - 
                    record->samples[j].start.QuadPart) * globalProfileTickers.unitScale) / 
                        (double)globalProfileRecords.freq.QuadPart;
                    
                globalProfileTickers.iterations[i]++;
                globalProfileTickers.averages[i] = globalProfileTickers.alpha * globalProfileTickers.averages[i] + (1.0 - globalProfileTickers.alpha) * time;
                globalProfileTickers.times[i] = globalProfileTickers.averages[i] / (1.0 - pow(globalProfileTickers.alpha, globalProfileTickers.iterations[i]));
            }
            
            // Flush Samples
            record->idx = 0;
            record->num = 0;
        }
    }
}

#define PROFILE_INIT() ProfileRecordDataInit(); 
#define PROFILE_BEGIN(NAME) static ProfileRecord __PROFILE_RECORD_##NAME; ProfileRecordBegin(&__PROFILE_RECORD_##NAME, #NAME);
#define PROFILE_END(NAME) ProfileRecordEnd(&__PROFILE_RECORD_##NAME);

#define PROFILE_TICKERS_INIT() ProfileTickersInit();
#define PROFILE_TICKERS_UPDATE() ProfileTickersUpdate()

#else
#define PROFILE_INIT() 
#define PROFILE_BEGIN(NAME) 
#define PROFILE_END(NAME) 

#define PROFILE_TICKERS_INIT()
#define PROFILE_TICKERS_UPDATE()
#endif

//----------------------------------------------------------------------------------
// Additional Raylib Functions
//----------------------------------------------------------------------------------

static inline float Max(float x, float y)
{
    return x > y ? x : y;
}

static inline float Min(float x, float y)
{
    return x < y ? x : y;
}

static inline float Saturate(float x)
{
    return Clamp(x, 0.0f, 1.0f);
}

static inline float Square(float x)
{
    return x * x;
}

static inline int ClampInt(int x, int min, int max)
{
    return x < min ? min : x > max ? max : x;
}

static inline int MaxInt(int x, int y)
{
    return x > y ? x : y;
}

static inline int MinInt(int x, int y)
{
    return x < y ? x : y;
}

// This is a safe version of QuaternionBetween which returns a 180 deg rotation
// at the singularity where vectors are facing exactly in opposite directions
static inline Quaternion QuaternionBetween(Vector3 p, Vector3 q)
{
    Vector3 c = Vector3CrossProduct(p, q);

    Quaternion o = {
        c.x,
        c.y,
        c.z,
        sqrtf(Vector3DotProduct(p, p) * Vector3DotProduct(q, q)) + Vector3DotProduct(p, q),
    };
    
    return QuaternionLength(o) < 1e-8f ?
        QuaternionFromAxisAngle((Vector3){ 1.0f, 0.0f, 0.0f }, PI) :
        QuaternionNormalize(o);
}

// Puts the quaternion in the hemisphere closest to the identity
static inline Quaternion QuaternionAbsolute(Quaternion q)
{
    if (q.w < 0.0f)
    {
        q.x = -q.x;
        q.y = -q.y;
        q.z = -q.z;
        q.w = -q.w;
    }

    return q;
}

// Quaternion exponent, log, and angle axis functions (see: https://theorangeduck.com/page/exponential-map-angle-axis-angular-velocity)

static inline Quaternion QuaternionExp(Vector3 v)
{
    float halfangle = sqrtf(v.x*v.x + v.y*v.y + v.z*v.z);

    if (halfangle < 1e-4f)
    {
        return QuaternionNormalize((Quaternion){ v.x, v.y, v.z, 1.0f });
    }
    else
    {
        float c = cosf(halfangle);
        float s = sinf(halfangle) / halfangle;
        return (Quaternion){ s * v.x, s * v.y, s * v.z, c };
    }
}

static inline Vector3 QuaternionLog(Quaternion q)
{
    float length = sqrtf(q.x*q.x + q.y*q.y + q.z*q.z);

    if (length < 1e-4f)
    {
        return (Vector3){ q.x, q.y, q.z };
    }
    else
    {
        float halfangle = acosf(Clamp(q.w, -1.0f, 1.0f));
        return Vector3Scale((Vector3){ q.x, q.y, q.z }, halfangle / length);
    }
}

static inline Vector3 QuaternionToScaledAngleAxis(Quaternion q)
{
    return Vector3Scale(QuaternionLog(q), 2.0f);
}

static inline Quaternion QuaternionFromScaledAngleAxis(Vector3 v)
{
    return QuaternionExp(Vector3Scale(v, 0.5f));
}

// Cubic Interpolation (see: https://theorangeduck.com/page/cubic-interpolation-quaternions)

static inline Vector3 Vector3Hermite(Vector3 p0, Vector3 p1, Vector3 v0, Vector3 v1, float alpha)
{
    float x = alpha;
    float w0 = 2*x*x*x - 3*x*x + 1;
    float w1 = 3*x*x - 2*x*x*x;
    float w2 = x*x*x - 2*x*x + x;
    float w3 = x*x*x - x*x;

    return Vector3Add(
        Vector3Add(Vector3Scale(p0, w0), Vector3Scale(p1, w1)),
        Vector3Add(Vector3Scale(v0, w2), Vector3Scale(v1, w3)));
}

static inline Vector3 Vector3InterpolateCubic(Vector3 p0, Vector3 p1, Vector3 p2, Vector3 p3, float alpha)
{
    Vector3 v1 = Vector3Scale(Vector3Add(Vector3Subtract(p1, p0), Vector3Subtract(p2, p1)), 0.5f);
    Vector3 v2 = Vector3Scale(Vector3Add(Vector3Subtract(p2, p1), Vector3Subtract(p3, p2)), 0.5f);
    return Vector3Hermite(p1, p2, v1, v2, alpha);
}

static inline Quaternion QuaternionHermite(Quaternion r0, Quaternion r1, Vector3 v0, Vector3 v1, float alpha)
{
    float x = alpha;
    float w1 = 3*x*x - 2*x*x*x;
    float w2 = x*x*x - 2*x*x + x;
    float w3 = x*x*x - x*x;

    Vector3 r1r0 = QuaternionToScaledAngleAxis(QuaternionAbsolute(QuaternionMultiply(r1, QuaternionInvert(r0))));

    return QuaternionMultiply(QuaternionFromScaledAngleAxis(
        Vector3Add(Vector3Add(Vector3Scale(r1r0, w1), Vector3Scale(v0, w2)), Vector3Scale(v1, w3))), r0);
}

static inline Quaternion QuaternionInterpolateCubic(Quaternion r0, Quaternion r1, Quaternion r2, Quaternion r3, float alpha)
{
    Vector3 r1r0 = QuaternionToScaledAngleAxis(QuaternionAbsolute(QuaternionMultiply(r1, QuaternionInvert(r0))));
    Vector3 r2r1 = QuaternionToScaledAngleAxis(QuaternionAbsolute(QuaternionMultiply(r2, QuaternionInvert(r1))));
    Vector3 r3r2 = QuaternionToScaledAngleAxis(QuaternionAbsolute(QuaternionMultiply(r3, QuaternionInvert(r2))));

    Vector3 v1 = Vector3Scale(Vector3Add(r1r0, r2r1), 0.5f);
    Vector3 v2 = Vector3Scale(Vector3Add(r2r1, r3r2), 0.5f);
    return QuaternionHermite(r1, r2, v1, v2, alpha);
}

// Frustum culling (based off https://github.com/JeffM2501/raylibExtras)

typedef struct
{
    Vector4 back;
    Vector4 front;
    Vector4 bottom;
    Vector4 top;
    Vector4 right;
    Vector4 left;
    
} Frustum;

static inline Vector4 FrustumPlaneNormalize(Vector4 plane)
{
    float magnitude = sqrtf(Square(plane.x) + Square(plane.y) + Square(plane.z));
    plane.x /= magnitude;
    plane.y /= magnitude;
    plane.z /= magnitude;
    plane.w /= magnitude;
    return plane;
}

static inline Frustum FrustumFromCameraMatrices(Matrix projection, Matrix modelview)
{
    Matrix planes = { 0 };
    planes.m0 = modelview.m0 * projection.m0 + modelview.m1 * projection.m4 + modelview.m2 * projection.m8 + modelview.m3 * projection.m12;
    planes.m1 = modelview.m0 * projection.m1 + modelview.m1 * projection.m5 + modelview.m2 * projection.m9 + modelview.m3 * projection.m13;
    planes.m2 = modelview.m0 * projection.m2 + modelview.m1 * projection.m6 + modelview.m2 * projection.m10 + modelview.m3 * projection.m14;
    planes.m3 = modelview.m0 * projection.m3 + modelview.m1 * projection.m7 + modelview.m2 * projection.m11 + modelview.m3 * projection.m15;
    planes.m4 = modelview.m4 * projection.m0 + modelview.m5 * projection.m4 + modelview.m6 * projection.m8 + modelview.m7 * projection.m12;
    planes.m5 = modelview.m4 * projection.m1 + modelview.m5 * projection.m5 + modelview.m6 * projection.m9 + modelview.m7 * projection.m13;
    planes.m6 = modelview.m4 * projection.m2 + modelview.m5 * projection.m6 + modelview.m6 * projection.m10 + modelview.m7 * projection.m14;
    planes.m7 = modelview.m4 * projection.m3 + modelview.m5 * projection.m7 + modelview.m6 * projection.m11 + modelview.m7 * projection.m15;
    planes.m8 = modelview.m8 * projection.m0 + modelview.m9 * projection.m4 + modelview.m10 * projection.m8 + modelview.m11 * projection.m12;
    planes.m9 = modelview.m8 * projection.m1 + modelview.m9 * projection.m5 + modelview.m10 * projection.m9 + modelview.m11 * projection.m13;
    planes.m10 = modelview.m8 * projection.m2 + modelview.m9 * projection.m6 + modelview.m10 * projection.m10 + modelview.m11 * projection.m14;
    planes.m11 = modelview.m8 * projection.m3 + modelview.m9 * projection.m7 + modelview.m10 * projection.m11 + modelview.m11 * projection.m15;
    planes.m12 = modelview.m12 * projection.m0 + modelview.m13 * projection.m4 + modelview.m14 * projection.m8 + modelview.m15 * projection.m12;
    planes.m13 = modelview.m12 * projection.m1 + modelview.m13 * projection.m5 + modelview.m14 * projection.m9 + modelview.m15 * projection.m13;
    planes.m14 = modelview.m12 * projection.m2 + modelview.m13 * projection.m6 + modelview.m14 * projection.m10 + modelview.m15 * projection.m14;
    planes.m15 = modelview.m12 * projection.m3 + modelview.m13 * projection.m7 + modelview.m14 * projection.m11 + modelview.m15 * projection.m15;

    Frustum frustum;
    frustum.back = FrustumPlaneNormalize((Vector4){ planes.m3 - planes.m2, planes.m7 - planes.m6, planes.m11 - planes.m10, planes.m15 - planes.m14 });
    frustum.front = FrustumPlaneNormalize((Vector4){ planes.m3 + planes.m2, planes.m7 + planes.m6, planes.m11 + planes.m10, planes.m15 + planes.m14 });
    frustum.bottom = FrustumPlaneNormalize((Vector4){ planes.m3 + planes.m1, planes.m7 + planes.m5, planes.m11 + planes.m9, planes.m15 + planes.m13 });
    frustum.top = FrustumPlaneNormalize((Vector4){ planes.m3 - planes.m1, planes.m7 - planes.m5, planes.m11 - planes.m9, planes.m15 - planes.m13 });
    frustum.left = FrustumPlaneNormalize((Vector4){ planes.m3 + planes.m0, planes.m7 + planes.m4, planes.m11 + planes.m8, planes.m15 + planes.m12 });
    frustum.right = FrustumPlaneNormalize((Vector4){ planes.m3 - planes.m0, planes.m7 - planes.m4, planes.m11 - planes.m8, planes.m15 - planes.m12 });
    return frustum;
}

static inline float FrustumPlaneDistanceToPoint(Vector4 plane, Vector3 position)
{
    return (plane.x * position.x + plane.y * position.y + plane.z * position.z + plane.w);
}

static inline bool FrustumContainsSphere(Frustum frustum, Vector3 position, float radius)
{
    if (FrustumPlaneDistanceToPoint(frustum.back, position) < -radius) { return false; }
    if (FrustumPlaneDistanceToPoint(frustum.front, position) < -radius) { return false; }
    if (FrustumPlaneDistanceToPoint(frustum.bottom, position) < -radius) { return false; }
    if (FrustumPlaneDistanceToPoint(frustum.top, position) < -radius) { return false; }
    if (FrustumPlaneDistanceToPoint(frustum.left, position) < -radius) { return false; }
    if (FrustumPlaneDistanceToPoint(frustum.right, position) < -radius) { return false; }
    return true;
}

//----------------------------------------------------------------------------------
// Command Line Args
//----------------------------------------------------------------------------------

// Finds an argument on the command line with the given name (in the format "--argName=argValue") and returns the argValue as a string
static inline char* ArgFind(int argc, char** argv, const char* name)
{
    for (int i = 1; i < argc; i++)
    {
        if (strlen(argv[i]) > 4 &&
          argv[i][0] == '-' &&
          argv[i][1] == '-' &&
          strstr(argv[i] + 2, name) == argv[i] + 2)
        {
            char* argStart = strchr(argv[i], '=');
            return argStart ? argStart + 1 : NULL;
        }
    }

    return NULL;
}

// Parse a float argument from the command line
static inline float ArgFloat(int argc, char** argv, const char* name, float defaultValue)
{
    char* value = ArgFind(argc, argv, name);
    if (!value) { return defaultValue; }

    errno = 0;
    float output = strtof(value, NULL);
    if (errno == 0) { printf("INFO: Parsed option '%s' as '%s'\n", name, value); return output; }

    printf("ERROR: Could not parse value '%s' given for option '%s' as float\n", value, name);
    return defaultValue;
}

// Parse an integer argument from the command line
static inline int ArgInt(int argc, char** argv, const char* name, int defaultValue)
{
    char* value = ArgFind(argc, argv, name);
    if (!value) { return defaultValue; }

    errno = 0;
    int output = (int)strtol(value, NULL, 10);
    if (errno == 0) { printf("INFO: Parsed option '%s' as '%s'\n", name, value); return output; }

    printf("ERROR: Could not parse value '%s' given for option '%s' as int\n", value, name);
    return defaultValue;
}

// Parse a boolean argument from the command line
static inline int ArgBool(int argc, char** argv, const char* name, bool defaultValue)
{
    char* value = ArgFind(argc, argv, name);
    if (!value) { return defaultValue; }
    if (strcmp(value, "true") == 0) { printf("INFO: Parsed option '%s' as '%s'\n", name, value); return true; }
    if (strcmp(value, "false") == 0) { printf("INFO: Parsed option '%s' as '%s'\n", name, value); return false; }

    printf("ERROR: Could not parse value '%s' given for option '%s' as bool\n", value, name);
    return defaultValue;
}

// Parse an enum argument from the command line
static inline int ArgEnum(int argc, char** argv, const char* name, int optionCount, const char* options[], int defaultValue)
{
    char* value = ArgFind(argc, argv, name);
    if (!value) { return defaultValue; }

    for (int i = 0; i < optionCount; i++)
    {
        if (strcmp(value, options[i]) == 0)
        {
            printf("INFO: Parsed option '%s' as '%s'\n", name, value);
            return i;
        }
    }

    printf("ERROR: Could not parse value '%s' given for option '%s' as enum\n", value, name);
    return defaultValue;
}

// Parse a string argument from the command line
static inline const char* ArgStr(int argc, char** argv, const char* name, const char* defaultValue)
{
    char* value = ArgFind(argc, argv, name);
    if (!value) { return defaultValue; }

    printf("INFO: Parsed option '%s' as '%s'\n", name, value);
    return value;
}

// Parse a color argument from the command line
static inline Color ArgColor(int argc, char** argv, const char* name, Color defaultValue)
{
    char* value = ArgFind(argc, argv, name);
    if (!value) { return defaultValue; }

    int cx, cy, cz;
    if (sscanf(value, "%i,%i,%i", &cx, &cy, &cz) == 3)
    {
        printf("INFO: Parsed option '%s' as '%s'\n", name, value);
        return (Color){ ClampInt(cx, 0, 255), ClampInt(cy, 0, 255), ClampInt(cz, 0, 255) };
    }

    printf("ERROR: Could not parse value '%s' given for option '%s' as color\n", value, name);
    return defaultValue;
}

//----------------------------------------------------------------------------------
// Camera
//----------------------------------------------------------------------------------

// Basic Orbit Camera with simple controls
typedef struct {

    Camera3D cam3d;
    float azimuth;
    float altitude;
    float distance;
    bool track;
    int trackBone;

} OrbitCamera;

static inline void OrbitCameraInit(OrbitCamera* camera, int argc, char** argv)
{
    memset(&camera->cam3d, 0, sizeof(Camera3D));
    camera->cam3d.position = (Vector3){ 2.0f, 3.0f, 5.0f };
    camera->cam3d.target = (Vector3){ -0.5f, 1.0f, 0.0f };
    camera->cam3d.up = (Vector3){ 0.0f, 1.0f, 0.0f };
    camera->cam3d.fovy = ArgFloat(argc, argv, "cameraFOV", 45.0f);
    camera->cam3d.projection = CAMERA_PERSPECTIVE;

    camera->azimuth = ArgFloat(argc, argv, "cameraAzimuth", 0.0f);
    camera->altitude = ArgFloat(argc, argv, "cameraAltitude", 0.4f);
    camera->distance = ArgFloat(argc, argv, "cameraDistance", 4.0f);
    camera->track = ArgBool(argc, argv, "cameraTrack", true);
    camera->trackBone = ArgInt(argc, argv, "cameraTrackBone", 0);
}

static inline void OrbitCameraUpdate(
    OrbitCamera* camera,
    Vector3 target,
    float mouseDx,
    float mouseDy,
    float mouseWheel,
    float dt)
{
    camera->azimuth = camera->azimuth + 1.0f * dt * -mouseDx;
    camera->altitude = Clamp(camera->altitude + 1.0f * dt * mouseDy, 0.0, 0.4f * PI);
    camera->distance = Clamp(camera->distance +  20.0f * dt * -mouseWheel, 0.1f, 100.0f);

    Quaternion rotationAzimuth = QuaternionFromAxisAngle((Vector3){0, 1, 0}, camera->azimuth);
    Vector3 position = Vector3RotateByQuaternion((Vector3){0, 0, camera->distance}, rotationAzimuth);
    Vector3 axis = Vector3Normalize(Vector3CrossProduct(position, (Vector3){0, 1, 0}));

    Quaternion rotationAltitude = QuaternionFromAxisAngle(axis, camera->altitude);

    Vector3 eye = Vector3Add(target, Vector3RotateByQuaternion(position, rotationAltitude));

    camera->cam3d.target = target;
    camera->cam3d.position = eye;
}

//----------------------------------------------------------------------------------
// Parser
//----------------------------------------------------------------------------------

enum
{
    PARSER_ERR_MAX = 512,
};

// Simple parser that keeps track of rows, and cols in a string and so can provide slightly 
// nicer error messages. Has ability to peek at next character and advance the input
typedef struct {

    const char* filename;
    int offset;
    const char* data;
    int row;
    int col;
    char err[PARSER_ERR_MAX];

} Parser;

// Initialize the Parser
static inline void ParserInit(Parser* par, const char* filename, const char* data)
{
    par->filename = filename;
    par->offset = 0;
    par->data = data;
    par->row = 0;
    par->col = 0;
    par->err[0] = '\0';
}

// Peek at the next character in the stream
static inline char ParserPeek(const Parser* par)
{
    return par->data[par->offset];
}

// Peek forward N steps in the stream. Does not check the stream is long enough.
static inline char ParserPeekForward(const Parser* par, int steps)
{
    return par->data[par->offset + steps];
}

// Checks the current character matches the given input
static inline bool ParserMatch(const Parser* par, char match)
{
    return match == par->data[par->offset];
}

// Checks the current character matches one of the given characters
static inline bool ParserOneOf(const Parser* par, const char* matches)
{
    return strchr(matches, par->data[par->offset]);
}

// Checks the following characters in the stream match the prefix (in a caseless way)
static inline bool ParserStartsWithCaseless(const Parser* par, const char* prefix)
{
    const char* start = par->data + par->offset;
    while (*prefix)
    {
        if (tolower(*prefix) != tolower(*start)) { return false; }
        prefix++;
        start++;
    }

    return true;
}

// Advances the stream forward one
static inline void ParserInc(Parser* par)
{
    if (par->data[par->offset] == '\n')
    {
        par->row++;
        par->col = 0;
    }
    else
    {
        par->col++;
    }

    par->offset++;
}

// Advances the stream forward "num" characters
static inline void ParserAdvance(Parser* par, int num)
{
    for (int i = 0; i < num; i++) { ParserInc(par); }
}

// Gets the human readable name of a particular character
static inline char* ParserCharName(char c)
{
    static char parserCharName[2];

    switch (c)
    {
        case '\0': return "end of file";
        case '\r': return "new line";
        case '\n': return "new line";
        case '\t': return "tab";
        case '\v': return "vertical tab";
        case '\b': return "backspace";
        case '\f': return "form feed";
        default:
            parserCharName[0] = c;
            parserCharName[1] = '\0';
            return parserCharName;
    }
}

// Prints a formatted error to the parser error buffer
#define ParserError(par, fmt, ...) \
    snprintf(par->err, PARSER_ERR_MAX, "%s:%i:%i: error: " fmt, par->filename, par->row, par->col, ##__VA_ARGS__)

//----------------------------------------------------------------------------------
// BVH File Data
//----------------------------------------------------------------------------------

// Types of "channels" that are possible in the BVH format
enum
{
    CHANNEL_X_POSITION = 0,
    CHANNEL_Y_POSITION = 1,
    CHANNEL_Z_POSITION = 2,
    CHANNEL_X_ROTATION = 3,
    CHANNEL_Y_ROTATION = 4,
    CHANNEL_Z_ROTATION = 5,
    CHANNELS_MAX = 6,
};

// Data associated with a single "joint" in the BVH format
typedef struct
{
    int parent;
    char* name;
    Vector3 offset;
    int channelCount;
    char channels[CHANNELS_MAX];
    bool endSite;

} BVHJointData;

static inline void BVHJointDataInit(BVHJointData* data)
{
    data->parent = -1;
    data->name = NULL;
    data->offset = (Vector3){ 0.0f, 0.0f, 0.0f };
    data->channelCount = 0;
    data->endSite = false;
}

static inline void BVHJointDataRename(BVHJointData* data, const char* name)
{
    data->name = realloc(data->name, strlen(name) + 1);
    strcpy(data->name, name);
}

static inline void BVHJointDataFree(BVHJointData* data)
{
    free(data->name);
}

// Data structure matching what is present in the BVH file format
typedef struct
{
    // Hierarchy Data

    int jointCount;
    BVHJointData* joints;

    // Motion Data

    int frameCount;
    int channelCount;
    float frameTime;
    float* motionData;

} BVHData;

static inline void BVHDataInit(BVHData* bvh)
{
    bvh->jointCount = 0;
    bvh->joints = NULL;
    bvh->frameCount = 0;
    bvh->channelCount = 0;
    bvh->frameTime = 0.0f;
    bvh->motionData = NULL;
}

static inline void BVHDataFree(BVHData* bvh)
{
    for (int i = 0; i < bvh->jointCount; i++)
    {
        BVHJointDataFree(&bvh->joints[i]);
    }
    free(bvh->joints);

    free(bvh->motionData);
}

static inline int BVHDataAddJoint(BVHData* bvh)
{
    bvh->joints = (BVHJointData*)realloc(bvh->joints, (bvh->jointCount + 1) * sizeof(BVHJointData));
    bvh->jointCount++;
    BVHJointDataInit(&bvh->joints[bvh->jointCount - 1]);
    return bvh->jointCount - 1;
}

//----------------------------------------------------------------------------------
// BVH Parser
//----------------------------------------------------------------------------------

// Parse any whitespace
static void BVHParseWhitespace(Parser* par)
{
    while (ParserOneOf(par, " \r\t\v")) { ParserInc(par); }
}

// Parse the given string (in a non-case sensitive way). I've found that in practice
// many BVH files don't respect case sensitivity so parsing any keywords in a non-case
// sensitive way seems safer.
static bool BVHParseString(Parser* par, const char* string)
{
    if (ParserStartsWithCaseless(par, string))
    {
        ParserAdvance(par, strlen(string));
        return true;
    }
    else
    {
        ParserError(par, "expected '%s' at '%s'", string, ParserCharName(ParserPeek(par)));
        return false;
    }
}

// Parse any whitespace followed by a newline
static bool BVHParseNewline(Parser* par)
{
    BVHParseWhitespace(par);

    if (ParserMatch(par, '\n'))
    {
        ParserInc(par);
        BVHParseWhitespace(par);
        return true;
    }
    else
    {
        ParserError(par, "expected newline at '%s'", ParserCharName(ParserPeek(par)));
        return false;
    }
}

// Parse any whitespace and then an identifier for the name of a joint
static bool BVHParseJointName(BVHJointData* jnt, Parser* par)
{
    BVHParseWhitespace(par);

    char buffer[256];
    int chrnum = 0;
    while (chrnum < 255 && ParserOneOf(par,
        "abcdefghijklmnopqrstuvwxyzABCDEFGHIJKLMNOPQRSTUVWXYZ0123456789_"))
    {
        buffer[chrnum] = ParserPeek(par);
        chrnum++;
        ParserInc(par);
    }
    buffer[chrnum] = '\0';

    if (chrnum > 0)
    {
        BVHJointDataRename(jnt, buffer);
        BVHParseWhitespace(par);
        return true;
    }
    else
    {
        ParserError(par, "expected joint name at '%s'", ParserCharName(ParserPeek(par)));
        return false;
    }
}

// Parse a float value
static bool BVHParseFloat(float* out, Parser* par)
{
    BVHParseWhitespace(par);

    char* end;
    errno = 0;
    (*out) = strtof(par->data + par->offset, &end);

    if (errno == 0)
    {
        ParserAdvance(par, end - (par->data + par->offset));
        return true;
    }
    else
    {
        ParserError(par, "expected float at '%s'", ParserCharName(ParserPeek(par)));
        return false;
    }
}

// Parse an integer value
static bool BVHParseInt(int* out, Parser* par)
{
    BVHParseWhitespace(par);

    char* end;
    errno = 0;
    (*out) = (int)strtol(par->data + par->offset, &end, 10);

    if (errno == 0)
    {
        ParserAdvance(par, end - (par->data + par->offset));
        return true;
    }
    else
    {
        ParserError(par, "expected integer at '%s'", ParserCharName(ParserPeek(par)));
        return false;
    }
}

// Parse the "joint offset" part of the BVH File
static bool BVHParseJointOffset(BVHJointData* jnt, Parser* par)
{
    if (!BVHParseString(par, "OFFSET")) { return false; }
    if (!BVHParseFloat(&jnt->offset.x, par)) { return false; }
    if (!BVHParseFloat(&jnt->offset.y, par)) { return false; }
    if (!BVHParseFloat(&jnt->offset.z, par)) { return false; }
    if (!BVHParseNewline(par)) { return false; }
    return true;
}

// Parse a channel type and return it in "channel"
static bool BVHParseChannelEnum(
    char* channel,
    Parser* par,
    const char* channelName,
    char channelValue)
{
    BVHParseWhitespace(par);
    if (!BVHParseString(par, channelName)) { return false; }
    BVHParseWhitespace(par);
    *channel = channelValue;
    return true;
}

// Parse a channel type and return it in "channel"
static bool BVHParseChannel(char* channel, Parser* par)
{
    BVHParseWhitespace(par);

    if (ParserPeek(par) == '\0')
    {
        ParserError(par, "expected channel at end of file");
        return false;
    }

    // Here we are safe to peek forward an extra character since we've already
    // checked the current character is not the null terminator.

    if (ParserPeek(par) == 'X' && ParserPeekForward(par, 1) == 'p')
    {
        return BVHParseChannelEnum(channel, par, "Xposition", CHANNEL_X_POSITION);
    }

    if (ParserPeek(par) == 'Y' && ParserPeekForward(par, 1) == 'p')
    {
        return BVHParseChannelEnum(channel, par, "Yposition", CHANNEL_Y_POSITION);
    }

    if (ParserPeek(par) == 'Z' && ParserPeekForward(par, 1) == 'p')
    {
        return BVHParseChannelEnum(channel, par, "Zposition", CHANNEL_Z_POSITION);
    }

    if (ParserPeek(par) == 'X' && ParserPeekForward(par, 1) == 'r')
    {
        return BVHParseChannelEnum(channel, par, "Xrotation", CHANNEL_X_ROTATION);
    }

    if (ParserPeek(par) == 'Y' && ParserPeekForward(par, 1) == 'r')
    {
        return BVHParseChannelEnum(channel, par, "Yrotation", CHANNEL_Y_ROTATION);
    }

    if (ParserPeek(par) == 'Z' && ParserPeekForward(par, 1) == 'r')
    {
        return BVHParseChannelEnum(channel, par, "Zrotation", CHANNEL_Z_ROTATION);
    }

    ParserError(par, "expected channel type");
    return false;
}

// Parse the "channels" part of the BVH file format
static bool BVHParseJointChannels(BVHJointData* jnt, Parser* par)
{
    if (!BVHParseString(par, "CHANNELS")) { return false; }
    if (!BVHParseInt(&jnt->channelCount, par)) { return false; }

    for (int i = 0; i < jnt->channelCount; i++)
    {
        if (!BVHParseChannel(&jnt->channels[i], par)) { return false; }
    }

    if (!BVHParseNewline(par)) { return false; }

    return true;
}

// Parse a joint in the BVH file format
static bool BVHParseJoints(BVHData* bvh, int parent, Parser* par)
{
    while (ParserOneOf(par, "JEje")) // Either "JOINT" or "End Site"
    {
        int j = BVHDataAddJoint(bvh);
        bvh->joints[j].parent = parent;

        if (ParserMatch(par, 'J'))
        {
            if (!BVHParseString(par, "JOINT")) { return false; }
            if (!BVHParseJointName(&bvh->joints[j], par)) { return false; }
            if (!BVHParseNewline(par)) { return false; }
            if (!BVHParseString(par, "{")) { return false; }
            if (!BVHParseNewline(par)) { return false; }
            if (!BVHParseJointOffset(&bvh->joints[j], par)) { return false; }
            if (!BVHParseJointChannels(&bvh->joints[j], par)) { return false; }
            if (!BVHParseJoints(bvh, j, par)) { return false; }
            if (!BVHParseString(par, "}")) { return false; }
            if (!BVHParseNewline(par)) { return false; }
        }
        else if (ParserMatch(par, 'E'))
        {
            bvh->joints[j].endSite = true;

            if (!BVHParseString(par, "End Site")) { return false; }
            BVHJointDataRename(&bvh->joints[j], "End Site");
            if (!BVHParseNewline(par)) { return false; }
            if (!BVHParseString(par, "{")) { return false; }
            if (!BVHParseNewline(par)) { return false; }
            if (!BVHParseJointOffset(&bvh->joints[j], par)) { return false; }
            if (!BVHParseString(par, "}")) { return false; }
            if (!BVHParseNewline(par)) { return false; }
        }
    }

    return true;
}

// Parse the frame count
static bool BVHParseFrames(BVHData* bvh, Parser* par)
{
    if (!BVHParseString(par, "Frames:")) { return false; }
    if (!BVHParseInt(&bvh->frameCount, par)) { return false; }
    if (!BVHParseNewline(par)) { return false; }
    return true;
}

// Parse the frame time
static bool BVHParseFrameTime(BVHData* bvh, Parser* par)
{
    if (!BVHParseString(par, "Frame Time:")) { return false; }
    if (!BVHParseFloat(&bvh->frameTime, par)) { return false; }
    if (!BVHParseNewline(par)) { return false; }
    if (bvh->frameTime == 0.0f) { bvh->frameTime = 1.0f / 60.0f; }
    return true;
}

// Parse the motion data part of the BVH file format
static bool BVHParseMotionData(BVHData* bvh, Parser* par)
{
    int channelCount = 0;
    for (int i = 0; i < bvh->jointCount; i++)
    {
        channelCount += bvh->joints[i].channelCount;
    }

    bvh->channelCount = channelCount;
    bvh->motionData = malloc(bvh->frameCount * channelCount * sizeof(float));

    for (int i = 0; i < bvh->frameCount; i++)
    {
        for (int j = 0; j < channelCount; j++)
        {
            if (!BVHParseFloat(&bvh->motionData[i * channelCount + j], par)) { return false; }
        }

        if (!BVHParseNewline(par)) { return false; }
    }

    return true;
}

// Parse the entire BVH file format
static bool BVHParse(BVHData* bvh, Parser* par)
{
    // Hierarchy Data

    if (!BVHParseString(par, "HIERARCHY")) { return false; }
    if (!BVHParseNewline(par)) { return false; }

    int j = BVHDataAddJoint(bvh);

    if (!BVHParseString(par, "ROOT")) { return false; }
    if (!BVHParseJointName(&bvh->joints[j], par)) { return false; }
    if (!BVHParseNewline(par)) { return false; }
    if (!BVHParseString(par, "{")) { return false; }
    if (!BVHParseNewline(par)) { return false; }
    if (!BVHParseJointOffset(&bvh->joints[j], par)) { return false; }
    if (!BVHParseJointChannels(&bvh->joints[j], par)) { return false; }
    if (!BVHParseJoints(bvh, j, par)) { return false; }
    if (!BVHParseString(par, "}")) { return false; }
    if (!BVHParseNewline(par)) { return false; }

    // Motion Data

    if (!BVHParseString(par, "MOTION")) { return false; }
    if (!BVHParseNewline(par)) { return false; }
    if (!BVHParseFrames(bvh, par)) { return false; }
    if (!BVHParseFrameTime(bvh, par)) { return false; }
    if (!BVHParseMotionData(bvh, par)) { return false; }

    return true;
}

// Load the given file and parse the contents as a BVH file.
static bool BVHDataLoad(BVHData* bvh, const char* filename, char* errMsg, int errMsgSize)
{
    // Read file Contents

    FILE* f = fopen(filename, "r");

    if (f == NULL)
    {
        snprintf(errMsg, errMsgSize, "Error: Could not find file '%s'\n", filename);
        return false;
    }

    fseek(f, 0, SEEK_END);
    long int length = ftell(f);
    fseek(f, 0, SEEK_SET);
    char* buffer = malloc(length + 1);
    fread(buffer, 1, length, f);
    buffer[length] = '\n';
    fclose(f);
    
    // Free and re-init in case we are re-using an old buffer 
    BVHDataFree(bvh); 
    BVHDataInit(bvh);

    // Parse BVH
    Parser par;
    ParserInit(&par, filename, buffer);
    bool result = BVHParse(bvh, &par);

    // Free contents and return result
    free(buffer);

    if (!result)
    {
        snprintf(errMsg, errMsgSize, "Error: Could not parse BVH file:\n    %s", par.err);
    }
    else
    {
        errMsg[0] = '\0';
        printf("INFO: parsed '%s' successfully\n", filename);
    }

    return result;
}

//----------------------------------------------------------------------------------
// Transform Data
//----------------------------------------------------------------------------------

// Structure for containing a sampled pose as joint transforms
typedef struct
{
    int jointCount;
    int* parents;
    bool* endSite;
    Vector3* localPositions;
    Quaternion* localRotations;
    Vector3* globalPositions;
    Quaternion* globalRotations;

} TransformData;

static inline void TransformDataInit(TransformData* data)
{
    data->jointCount = 0;
    data->parents = NULL;
    data->endSite = NULL;
    data->localPositions = NULL;
    data->localRotations = NULL;
    data->globalPositions = NULL;
    data->globalRotations = NULL;
}

// Resize the transform buffer according to the given BVH data and record the joint
// parents and end-sites.
static inline void TransformDataResize(TransformData* data, BVHData* bvh)
{
    data->jointCount = bvh->jointCount;
    data->parents = realloc(data->parents, data->jointCount * sizeof(int));
    data->endSite = realloc(data->endSite, data->jointCount * sizeof(bool));
    data->localPositions = realloc(data->localPositions, data->jointCount * sizeof(Vector3));
    data->localRotations = realloc(data->localRotations, data->jointCount * sizeof(Quaternion));
    data->globalPositions = realloc(data->globalPositions, data->jointCount * sizeof(Vector3));
    data->globalRotations = realloc(data->globalRotations, data->jointCount * sizeof(Quaternion));

    for (int i = 0; i < data->jointCount; i++)
    {
        data->endSite[i] = bvh->joints[i].endSite;
        data->parents[i] = bvh->joints[i].parent;
    }
}

static inline void TransformDataFree(TransformData* data)
{
    free(data->parents);
    free(data->endSite);
    free(data->localPositions);
    free(data->localRotations);
    free(data->globalPositions);
    free(data->globalRotations);
}

// Sample joint transforms from a given frame of the BVH file and with a given scale
static void TransformDataSampleFrame(TransformData* data, BVHData* bvh, int frame, float scale)
{
    // Clamp the frame index in range.
    frame = frame < 0 ? 0 : frame >= bvh->frameCount ? bvh->frameCount - 1 : frame;

    int offset = 0;
    for (int i = 0; i < bvh->jointCount; i++)
    {
        Vector3 position = Vector3Scale(bvh->joints[i].offset, scale);
        Quaternion rotation = QuaternionIdentity();

        for (int c = 0; c < bvh->joints[i].channelCount; c++)
        {
            switch (bvh->joints[i].channels[c])
            {
                case CHANNEL_X_POSITION:
                    position.x = scale * bvh->motionData[frame * bvh->channelCount + offset];
                    offset++;
                    break;

                case CHANNEL_Y_POSITION:
                    position.y = scale * bvh->motionData[frame * bvh->channelCount + offset];
                    offset++;
                    break;

                case CHANNEL_Z_POSITION:
                    position.z = scale * bvh->motionData[frame * bvh->channelCount + offset];
                    offset++;
                    break;

                case CHANNEL_X_ROTATION:
                    rotation = QuaternionMultiply(rotation, QuaternionFromAxisAngle(
                        (Vector3){1, 0, 0}, DEG2RAD * bvh->motionData[frame * bvh->channelCount + offset]));
                    offset++;
                    break;

                case CHANNEL_Y_ROTATION:
                    rotation = QuaternionMultiply(rotation, QuaternionFromAxisAngle(
                        (Vector3){0, 1, 0}, DEG2RAD * bvh->motionData[frame * bvh->channelCount + offset]));
                    offset++;
                    break;

                case CHANNEL_Z_ROTATION:
                    rotation = QuaternionMultiply(rotation, QuaternionFromAxisAngle(
                        (Vector3){0, 0, 1}, DEG2RAD * bvh->motionData[frame * bvh->channelCount + offset]));
                    offset++;
                    break;
            }
        }

        data->localPositions[i] = position;
        data->localRotations[i] = rotation;
    }

    assert(offset == bvh->channelCount);
}

// Sample the nearest frame to the given time
static void TransformDataSampleFrameNearest(TransformData* data, BVHData* bvh, float time, float scale)
{
    int frame = ClampInt((int)(time / bvh->frameTime + 0.5f), 0, bvh->frameCount - 1);
    TransformDataSampleFrame(data, bvh, frame, scale);
}

// Perform a basic linear interpolation of the frame data in the BVH file
static void TransformDataSampleFrameLinear(
    TransformData* data,
    TransformData* tmp0,
    TransformData* tmp1,
    BVHData* bvh,
    float time,
    float scale)
{
    const float alpha = fmod(time / bvh->frameTime, 1.0f);
    int frame0 = ClampInt((int)(time / bvh->frameTime) + 0, 0, bvh->frameCount - 1);
    int frame1 = ClampInt((int)(time / bvh->frameTime) + 1, 0, bvh->frameCount - 1);

    TransformDataSampleFrame(tmp0, bvh, frame0, scale);
    TransformDataSampleFrame(tmp1, bvh, frame1, scale);

    for (int i = 0; i < data->jointCount; i++)
    {
        data->localPositions[i] = Vector3Lerp(tmp0->localPositions[i], tmp1->localPositions[i], alpha);
        data->localRotations[i] = QuaternionSlerp(tmp0->localRotations[i], tmp1->localRotations[i], alpha);
    }
}

// Perform a cubic interpolation of the frame data in the BVH file
static void TransformDataSampleFrameCubic(
    TransformData* data,
    TransformData* tmp0,
    TransformData* tmp1,
    TransformData* tmp2,
    TransformData* tmp3,
    BVHData* bvh,
    float time,
    float scale)
{
    const float alpha = fmod(time / bvh->frameTime, 1.0f);
    int frame0 = ClampInt((int)(time / bvh->frameTime) - 1, 0, bvh->frameCount - 1);
    int frame1 = ClampInt((int)(time / bvh->frameTime) + 0, 0, bvh->frameCount - 1);
    int frame2 = ClampInt((int)(time / bvh->frameTime) + 1, 0, bvh->frameCount - 1);
    int frame3 = ClampInt((int)(time / bvh->frameTime) + 2, 0, bvh->frameCount - 1);

    TransformDataSampleFrame(tmp0, bvh, frame0, scale);
    TransformDataSampleFrame(tmp1, bvh, frame1, scale);
    TransformDataSampleFrame(tmp2, bvh, frame2, scale);
    TransformDataSampleFrame(tmp3, bvh, frame3, scale);

    for (int i = 0; i < data->jointCount; i++)
    {
        data->localPositions[i] = Vector3InterpolateCubic(
            tmp0->localPositions[i], tmp1->localPositions[i],
            tmp2->localPositions[i], tmp3->localPositions[i], alpha);

        data->localRotations[i] = QuaternionInterpolateCubic(
            tmp0->localRotations[i], tmp1->localRotations[i],
            tmp2->localRotations[i], tmp3->localRotations[i], alpha);
    }
}

// Compute format kinematics on the transform buffer
static void TransformDataForwardKinematics(TransformData* data)
{
    for (int i = 0; i < data->jointCount; i++)
    {
        int p = data->parents[i];
        assert(p <= i);

        if (p == -1)
        {
            data->globalPositions[i] = data->localPositions[i];
            data->globalRotations[i] = data->localRotations[i];
        }
        else
        {
            data->globalPositions[i] = Vector3Add(Vector3RotateByQuaternion(data->localPositions[i], data->globalRotations[p]), data->globalPositions[p]);
            data->globalRotations[i] = QuaternionMultiply(data->globalRotations[p], data->localRotations[i]);
        }
    }
}

//----------------------------------------------------------------------------------
// Character Data
//----------------------------------------------------------------------------------

// Maximum number of characters to allow in the scene
enum
{
    CHARACTERS_MAX = 6,
};

// All the data required for all of the characters we want to have in the scene
typedef struct {

    // Total number of characters
    int count;
    
    // Character which is "active" or selected
    int active;

    // Character BVH Data
    BVHData bvhData[CHARACTERS_MAX];
    
    // Scales of each character
    float scales[CHARACTERS_MAX];
    
    // Names of each character
    char names[CHARACTERS_MAX][128];
    
    // Automatic scaling for each character
    float autoScales[CHARACTERS_MAX];
    
    // Color of each character
    Color colors[CHARACTERS_MAX];
    
    // Opacity of each character
    float opacities[CHARACTERS_MAX];
    
    // Maximum capsule radius of each character
    float radii[CHARACTERS_MAX];
    
    // Original file path for each character
    char filePaths[CHARACTERS_MAX][512];
    
    // Transform buffers for each character
    TransformData xformData[CHARACTERS_MAX];
    TransformData xformTmp0[CHARACTERS_MAX];
    TransformData xformTmp1[CHARACTERS_MAX];
    TransformData xformTmp2[CHARACTERS_MAX];
    TransformData xformTmp3[CHARACTERS_MAX];
    
    // Joint combo string for each character
    char* jointNamesCombo[CHARACTERS_MAX];

    // If the color picker is active
    bool colorPickerActive;

} CharacterData;

// Initializes all the CharacterData to a safe state
static inline void CharacterDataInit(CharacterData* data, int argc, char** argv)
{  
    data->count = 0;
    data->active = 0;

    data->colors[0] = ArgColor(argc, argv, "-color0", ORANGE);
    data->colors[1] = ArgColor(argc, argv, "-color1", (Color){ 38, 134, 157, 255 });
    data->colors[2] = ArgColor(argc, argv, "-color2", PINK);
    data->colors[3] = ArgColor(argc, argv, "-color3", LIME);
    data->colors[4] = ArgColor(argc, argv, "-color4", VIOLET);
    data->colors[5] = ArgColor(argc, argv, "-color5", MAROON);

    srand(1234);
    for (int i = 6; i < CHARACTERS_MAX; i++)
    {
        data->colors[i] = (Color){ rand() % 255, rand() % 255, rand() % 255  };
    }

    for (int i = 0; i < CHARACTERS_MAX; i++)
    {
        BVHDataInit(&data->bvhData[i]);
        data->scales[i] = 1.0f;
        data->names[i][0] = '\0';
        data->autoScales[i] = 1.0f;
        data->opacities[i] = ArgFloat(argc, argv, "capsuleOpacity", 1.0f);
        data->radii[i] = ArgFloat(argc, argv, "maxCapsuleRadius", 0.04f);
        data->filePaths[i][0] = '\0';
        TransformDataInit(&data->xformData[i]);
        TransformDataInit(&data->xformTmp0[i]);
        TransformDataInit(&data->xformTmp1[i]);
        TransformDataInit(&data->xformTmp2[i]);
        TransformDataInit(&data->xformTmp3[i]);
        data->jointNamesCombo[i] = NULL;
    }

    data->colorPickerActive = ArgBool(argc, argv, "colorPickerActive", false);
}

static inline void CharacterDataFree(CharacterData* data)
{
    for (int i = 0; i < data->count; i++)
    {
        TransformDataFree(&data->xformData[i]);
        TransformDataFree(&data->xformTmp0[i]);
        TransformDataFree(&data->xformTmp1[i]);
        TransformDataFree(&data->xformTmp2[i]);
        TransformDataFree(&data->xformTmp3[i]);
        BVHDataFree(&data->bvhData[i]);
        free(data->jointNamesCombo[i]);
    }
}

// Attempt to load a new character from the given file path
static bool CharacterDataLoadFromFile(
    CharacterData* data,
    const char* path,
    char* errMsg,
    int errMsgSize)
{
    printf("INFO: Loading '%s'\n", path);

    if (data->count == CHARACTERS_MAX)
    {
        snprintf(errMsg, 512, "Error: Maximum number of BVH files loaded (%i)", CHARACTERS_MAX);
        return false;
    }

    if (BVHDataLoad(&data->bvhData[data->count], path, errMsg, errMsgSize))
    {
        TransformDataResize(&data->xformData[data->count], &data->bvhData[data->count]);
        TransformDataResize(&data->xformTmp0[data->count], &data->bvhData[data->count]);
        TransformDataResize(&data->xformTmp1[data->count], &data->bvhData[data->count]);
        TransformDataResize(&data->xformTmp2[data->count], &data->bvhData[data->count]);
        TransformDataResize(&data->xformTmp3[data->count], &data->bvhData[data->count]);

        snprintf(data->filePaths[data->count], 512, "%s", path);

        const char* filename = path;
        while (strchr(filename, '/')) { filename = strchr(filename, '/') + 1; }
        while (strchr(filename, '\\')) { filename = strchr(filename, '\\') + 1; }

        snprintf(data->names[data->count], 128, "%s", filename);
        data->scales[data->count] = 1.0f;

        // Auto-Scaling and unit detection

        if (data->bvhData[data->count].frameCount > 0)
        {
            TransformDataSampleFrame(&data->xformData[data->count], &data->bvhData[data->count], 0, 1.0f);
            TransformDataForwardKinematics(&data->xformData[data->count]);

            float height = 1e-8f;
            for (int j = 0; j < data->xformData[data->count].jointCount; j++)
            {
                height = Max(height, data->xformData[data->count].globalPositions[j].y);
            }

            data->scales[data->count] = height > 10.0f ? 0.01f : 1.0f;
            data->autoScales[data->count] = 1.8 / height;
        }
        else
        {
            data->autoScales[data->count] = 1.0f;
        }
        
        // Joint names combo

        int comboTotalSize = 0;
        for (int i = 0; i < data->bvhData[data->count].jointCount; i++)
        {
            comboTotalSize += (i > 0 ? 1 : 0) + strlen(data->bvhData[data->count].joints[i].name);
        }
        comboTotalSize++;

        data->jointNamesCombo[data->count] = malloc(comboTotalSize);
        data->jointNamesCombo[data->count][0] = '\0';
        for (int i = 0; i < data->bvhData[data->count].jointCount; i++)
        {
            if (i > 0)
            {
                strcat(data->jointNamesCombo[data->count], ";");
            }
            strcat(data->jointNamesCombo[data->count], data->bvhData[data->count].joints[i].name);
        }

        // Done

        data->count++;

        return true;
    }
    else
    {
        printf("INFO: Failed to Load '%s'\n", path);
        return false;
    }
}

//----------------------------------------------------------------------------------
// Geometric Functions
//----------------------------------------------------------------------------------

// Returns the time parameter along a line segment closest to another point
static inline float NearestPointOnLineSegment(
    Vector3 lineStart,
    Vector3 lineVector,
    Vector3 point)
{
    Vector3 ap = Vector3Subtract(point, lineStart);
    float lengthsq = Vector3LengthSqr(lineVector);
    return lengthsq < 1e-8f ? 0.5f : Saturate(Vector3DotProduct(lineVector, ap) / lengthsq);
}

// Returns the time parameters along two line segments at the closest point between the two
static inline void NearestPointBetweenLineSegments(
    float* nearestTime0,
    float* nearestTime1,
    Vector3 line0Start,
    Vector3 line0End,
    Vector3 line1Start,
    Vector3 line1End)
{
    Vector3 line0Vec = Vector3Subtract(line0End, line0Start);
    Vector3 line1Vec = Vector3Subtract(line1End, line1Start);
    float d0 = Vector3LengthSqr(Vector3Subtract(line1Start, line0Start));
    float d1 = Vector3LengthSqr(Vector3Subtract(line1End, line0Start));
    float d2 = Vector3LengthSqr(Vector3Subtract(line1Start, line0End));
    float d3 = Vector3LengthSqr(Vector3Subtract(line1End, line0End));

    *nearestTime0 = (d2 < d0 || d2 < d1 || d3 < d0 || d3 < d1) ? 1.0f : 0.0f;
    *nearestTime1 = NearestPointOnLineSegment(line1Start, line1Vec, Vector3Add(line0Start, Vector3Scale(line0Vec, *nearestTime0)));
    *nearestTime0 = NearestPointOnLineSegment(line0Start, line0Vec, Vector3Add(line1Start, Vector3Scale(line1Vec, *nearestTime1)));
}

// Returns the time parameter for a line segment closest to the ground plane
static inline float NearestPointBetweenLineSegmentAndGroundPlane(Vector3 lineStart, Vector3 lineVector)
{
    return fabs(lineVector.y) < 1e-8f ? 0.5f : Saturate((-lineStart.y) / lineVector.y);
}

// Returns the time parameter and nearest point on the ground between a line segment and ground segment 
static inline void NearestPointBetweenLineSegmentAndGroundSegment(
    float* nearestTimeOnLine,
    Vector3* nearestPointOnGround,
    Vector3 lineStart,
    Vector3 lineEnd,
    Vector3 groundMins,
    Vector3 groundMaxs)
{
    Vector3 lineVec = Vector3Subtract(lineEnd, lineStart);
  
    // Check Against Plane

    *nearestTimeOnLine = NearestPointBetweenLineSegmentAndGroundPlane(lineStart, lineVec);
    *nearestPointOnGround = (Vector3){
        lineStart.x + (*nearestTimeOnLine) * lineVec.x,
        0.0f,
        lineStart.z + (*nearestTimeOnLine) * lineVec.z,
    };

    // If point is inside plane bounds it must be the nearest

    if (nearestPointOnGround->x >= groundMins.x &&
        nearestPointOnGround->x <= groundMaxs.x &&
        nearestPointOnGround->z >= groundMins.z &&
        nearestPointOnGround->z <= groundMaxs.z)
    {
        return;
    }

    // Check against four edges

    Vector3 edgeStart0 =  (Vector3){ groundMins.x, 0.0f, groundMins.z };
    Vector3 edgeEnd0 = (Vector3){ groundMins.x, 0.0f, groundMaxs.z };
    
    Vector3 edgeStart1 = (Vector3){ groundMins.x, 0.0f, groundMaxs.z };
    Vector3 edgeEnd1 = (Vector3){ groundMaxs.x, 0.0f, groundMaxs.z };
    
    Vector3 edgeStart2 = (Vector3){ groundMaxs.x, 0.0f, groundMaxs.z };
    Vector3 edgeEnd2 = (Vector3){ groundMaxs.x, 0.0f, groundMins.z };
    
    Vector3 edgeStart3 = (Vector3){ groundMaxs.x, 0.0f, groundMins.z };
    Vector3 edgeEnd3 = (Vector3){ groundMins.x, 0.0f, groundMins.z };

    float nearestTimeOnLine0, nearestTimeOnLine1, nearestTimeOnLine2, nearestTimeOnLine3;
    float nearestTimeOnEdge0, nearestTimeOnEdge1, nearestTimeOnEdge2, nearestTimeOnEdge3;

    NearestPointBetweenLineSegments(
        &nearestTimeOnLine0,
        &nearestTimeOnEdge0,
        lineStart, lineEnd,
        edgeStart0, edgeEnd0);

    NearestPointBetweenLineSegments(
        &nearestTimeOnLine1,
        &nearestTimeOnEdge1,
        lineStart, lineEnd,
        edgeStart1, edgeEnd1);

    NearestPointBetweenLineSegments(
        &nearestTimeOnLine2,
        &nearestTimeOnEdge2,
        lineStart, lineEnd,
        edgeStart2, edgeEnd2);

    NearestPointBetweenLineSegments(
        &nearestTimeOnLine3,
        &nearestTimeOnEdge3,
        lineStart, lineEnd,
        edgeStart3, edgeEnd3);

    Vector3 nearestPointOnLine0 = Vector3Add(lineStart, Vector3Scale(lineVec, nearestTimeOnLine0));
    Vector3 nearestPointOnLine1 = Vector3Add(lineStart, Vector3Scale(lineVec, nearestTimeOnLine1));
    Vector3 nearestPointOnLine2 = Vector3Add(lineStart, Vector3Scale(lineVec, nearestTimeOnLine2));
    Vector3 nearestPointOnLine3 = Vector3Add(lineStart, Vector3Scale(lineVec, nearestTimeOnLine3));
    
    Vector3 nearestPointOnEdge0 = Vector3Add(edgeStart0, Vector3Scale(Vector3Subtract(edgeEnd0, edgeStart0), nearestTimeOnEdge0));
    Vector3 nearestPointOnEdge1 = Vector3Add(edgeStart1, Vector3Scale(Vector3Subtract(edgeEnd1, edgeStart1), nearestTimeOnEdge1));
    Vector3 nearestPointOnEdge2 = Vector3Add(edgeStart2, Vector3Scale(Vector3Subtract(edgeEnd2, edgeStart2), nearestTimeOnEdge2));
    Vector3 nearestPointOnEdge3 = Vector3Add(edgeStart3, Vector3Scale(Vector3Subtract(edgeEnd3, edgeStart3), nearestTimeOnEdge3));

    float distance0 = Vector3Distance(nearestPointOnLine0, nearestPointOnEdge0);
    float distance1 = Vector3Distance(nearestPointOnLine1, nearestPointOnEdge1);
    float distance2 = Vector3Distance(nearestPointOnLine2, nearestPointOnEdge2);
    float distance3 = Vector3Distance(nearestPointOnLine3, nearestPointOnEdge3);

    if (distance0 <= distance1 && distance0 <= distance2 && distance0 <= distance3)
    {
        *nearestTimeOnLine = nearestTimeOnLine0;
        *nearestPointOnGround = nearestPointOnEdge0;
        return;
    }

    if (distance1 <= distance0 && distance1 <= distance2 && distance1 <= distance3)
    {
        *nearestTimeOnLine = nearestTimeOnLine1;
        *nearestPointOnGround = nearestPointOnEdge1;
        return;
    }

    if (distance2 <= distance0 && distance2 <= distance1 && distance2 <= distance3)
    {
        *nearestTimeOnLine = nearestTimeOnLine2;
        *nearestPointOnGround = nearestPointOnEdge2;
        return;
    }

    if (distance3 <= distance0 && distance3 <= distance1 && distance3 <= distance2)
    {
        *nearestTimeOnLine = nearestTimeOnLine3;
        *nearestPointOnGround = nearestPointOnEdge3;
        return;
    }
}

// Returns the time parameter for a line segment closest to the plane
static inline float NearestPointBetweenLineSegmentAndPlane(Vector3 lineStart, Vector3 lineVector, Vector3 planePosition, Vector3 planeNormal)
{
    float denom = Vector3DotProduct(planeNormal, lineVector);
    if (fabs(denom) < 1e-8f)
    {
        return 0.5f;
    }
  
    return Saturate(Vector3DotProduct(Vector3Subtract(planePosition, lineStart), planeNormal) / denom);
}

static inline Vector3 ProjectPointOntoSweptLine(Vector3 sweptLineStart, Vector3 sweptLineVec, Vector3 sweptLineSweepVec, Vector3 position)
{
    Vector3 w = Vector3Subtract(position, sweptLineStart);
    Vector3 u = Vector3Normalize(sweptLineVec);
    Vector3 v = Vector3Normalize(sweptLineSweepVec);
    
    // x (u * u) + y (u * v) = w * u
    // x (v * u) + y (v * v) = w * v
    
    // Solved using Cramer's Rule in 2D
    float a1 = Vector3DotProduct(u, u);
    float b1 = Vector3DotProduct(u, v);
    float c1 = Vector3DotProduct(w, u);
    float a2 = Vector3DotProduct(v, u);
    float b2 = Vector3DotProduct(v, v);
    float c2 = Vector3DotProduct(w, v);
    
    float x = ((c1 * b2) - (b1 * c2)) / (a1 * b2 - b1 * a2);
    float y = (c1 - x * a1) / b1;
    
    x = Clamp(x, 0.0f, Vector3Length(sweptLineVec));
    y = Clamp(y, 0.0f, Vector3Length(sweptLineSweepVec));
    
    return Vector3Add(sweptLineStart, Vector3Add(Vector3Scale(u, x), Vector3Scale(v, y)));
}

// Returns the time parameter and nearest point on between a line segment and swept line segment
static inline void NearestPointBetweenLineSegmentAndSweptLine(
    float* nearestTimeOnLine,
    Vector3* nearestPointOnSweptLine,
    Vector3 lineStart,
    Vector3 lineEnd,
    Vector3 sweptLineStart,
    Vector3 sweptLineEnd,
    Vector3 sweptLineSweepVector)
{
    Vector3 lineVec = Vector3Subtract(lineEnd, lineStart);
    Vector3 sweptLineVec = Vector3Subtract(sweptLineEnd, sweptLineStart);
   
    Vector3 planeNormal = Vector3Length(sweptLineVec) < 1e-8f ? 
        Vector3Normalize(Vector3CrossProduct((Vector3){ 0.0f, 1.0f, 0.0f }, sweptLineSweepVector)) :
        Vector3Normalize(Vector3CrossProduct(sweptLineVec, sweptLineSweepVector));
    
    // Check Against Plane

    float nearestTimeOnLine0 = NearestPointBetweenLineSegmentAndPlane(lineStart, lineVec, sweptLineStart, planeNormal);
    Vector3 nearestPointOnLine0 = Vector3Add(lineStart, Vector3Scale(lineVec, nearestTimeOnLine0));
    Vector3 nearestPointOnSweptLine0 = ProjectPointOntoSweptLine(
        sweptLineStart, 
        sweptLineVec, 
        sweptLineSweepVector, 
        nearestPointOnLine0);
    
    float distance0 = Vector3Distance(nearestPointOnLine0, nearestPointOnSweptLine0);
    
    // Check against three edges

    Vector3 edgeStart1 = sweptLineStart;
    Vector3 edgeEnd1 = Vector3Add(sweptLineStart, sweptLineSweepVector);
    
    Vector3 edgeStart2 = sweptLineEnd;
    Vector3 edgeEnd2 = Vector3Add(sweptLineEnd, sweptLineSweepVector);
    
    Vector3 edgeStart3 = sweptLineStart;
    Vector3 edgeEnd3 = sweptLineEnd;

    float nearestTimeOnLine1, nearestTimeOnLine2, nearestTimeOnLine3;
    float nearestTimeOnEdge1, nearestTimeOnEdge2, nearestTimeOnEdge3;

    NearestPointBetweenLineSegments(
        &nearestTimeOnLine1,
        &nearestTimeOnEdge1,
        lineStart, lineEnd,
        edgeStart1, edgeEnd1);

    NearestPointBetweenLineSegments(
        &nearestTimeOnLine2,
        &nearestTimeOnEdge2,
        lineStart, lineEnd,
        edgeStart2, edgeEnd2);

    NearestPointBetweenLineSegments(
        &nearestTimeOnLine3,
        &nearestTimeOnEdge3,
        lineStart, lineEnd,
        edgeStart3, edgeEnd3);

    Vector3 nearestPointOnLine1 = Vector3Add(lineStart, Vector3Scale(lineVec, nearestTimeOnLine1));
    Vector3 nearestPointOnLine2 = Vector3Add(lineStart, Vector3Scale(lineVec, nearestTimeOnLine2));
    Vector3 nearestPointOnLine3 = Vector3Add(lineStart, Vector3Scale(lineVec, nearestTimeOnLine3));
    
    Vector3 nearestPointOnSweptLine1 = Vector3Add(edgeStart1, Vector3Scale(Vector3Subtract(edgeEnd1, edgeStart1), nearestTimeOnEdge1));
    Vector3 nearestPointOnSweptLine2 = Vector3Add(edgeStart2, Vector3Scale(Vector3Subtract(edgeEnd2, edgeStart2), nearestTimeOnEdge2));
    Vector3 nearestPointOnSweptLine3 = Vector3Add(edgeStart3, Vector3Scale(Vector3Subtract(edgeEnd3, edgeStart3), nearestTimeOnEdge3));

    float distance1 = Vector3Distance(nearestPointOnLine1, nearestPointOnSweptLine1);
    float distance2 = Vector3Distance(nearestPointOnLine2, nearestPointOnSweptLine2);
    float distance3 = Vector3Distance(nearestPointOnLine3, nearestPointOnSweptLine3);

    if (distance0 <= distance1 && distance0 <= distance2 && distance0 <= distance3)
    {
        *nearestTimeOnLine = nearestTimeOnLine0;
        *nearestPointOnSweptLine = nearestPointOnSweptLine0;
        return;
    }

    if (distance1 <= distance0 && distance1 <= distance2 && distance1 <= distance3)
    {
        *nearestTimeOnLine = nearestTimeOnLine1;
        *nearestPointOnSweptLine = nearestPointOnSweptLine1;
        return;
    }

    if (distance2 <= distance0 && distance2 <= distance1 && distance2 <= distance3)
    {
        *nearestTimeOnLine = nearestTimeOnLine2;
        *nearestPointOnSweptLine = nearestPointOnSweptLine2;
        return;
    }

    if (distance3 <= distance0 && distance3 <= distance1 && distance3 <= distance2)
    {
        *nearestTimeOnLine = nearestTimeOnLine3;
        *nearestPointOnSweptLine = nearestPointOnSweptLine3;
        return;
    }
    
    // Unreachable
    assert(false);
    *nearestTimeOnLine = nearestTimeOnLine0;
    *nearestPointOnSweptLine = nearestPointOnSweptLine0;
    return;
}

// Analytical capsule and sphere occlusion functions taken from here:
// https://www.shadertoy.com/view/3stcD4


// This is the number of times the radius away from the sphere where
// the ambient occlusion drops off to zero. This is important for various
// acceleration methods to filter out capsules which are too far away and
// so not casting any ambient occlusion
#define AO_RATIO_MAX 4.0

static inline float SphereOcclusionLookup(float nlAngle, float h)
{
    float nl = cosf(nlAngle);
    float h2 = h*h;
    
    float res = Max(nl, 0.0) / h2;
    float k2 = 1.0 - h2*nl*nl;
    if (k2 > 1e-4f)
    {
        res = nl * acosf(Clamp(-nl*sqrtf((h2 - 1.0f) / Max(1.0f - nl*nl, 1e-8f)), -1.0f, 1.0f)) - sqrtf(k2*(h2 - 1.0f));
        res = (res / h2 + atanf(sqrt(k2 / (h2 - 1.0f)))) / PI;
    }

    float decay = Max(1.0f - (h - 1.0f) / ((float)AO_RATIO_MAX - 1.0f), 0.0f);
    
    return 1.0f - res * decay;
}

static inline float SphereOcclusion(Vector3 pos, Vector3 nor, Vector3 sph, float rad)
{
    Vector3 di = Vector3Subtract(sph, pos);
    float l = Vector3Length(di);
    float nlAngle = acosf(Clamp(Vector3DotProduct(nor, Vector3Scale(di, 1.0f / Max(l, 1e-8f))), -1.0f, 1.0f));
    float h  = l < rad ? 1.0 : l / rad;
    return SphereOcclusionLookup(nlAngle, h);
}

static inline float SphereIntersectionArea(float r1, float r2, float d)
{
    if (Min(r1, r2) <= Max(r1, r2) - d)
    {
        return 1.0f - Max(cosf(r1), cosf(r2));
    }
    else if (r1 + r2 <= d)
    {
        return 0.0f;
    }

    float delta = fabs(r1 - r2);
    float x = 1.0f - Saturate((d - delta) / Max(r1 + r2 - delta, 1e-8f));
    float area = Square(x) * (-2.0f * x + 3.0f);

    return area * (1.0f - Max(cosf(r1), cosf(r2)));
}

static inline float SphereDirectionalOcclusionLookup(float phi, float theta, float coneAngle)
{
    return 1.0f - SphereIntersectionArea(theta, coneAngle / 2.0f, phi) / (1.0f - cosf(coneAngle / 2.0f));
}

static inline float SphereDirectionalOcclusion(
    Vector3 pos, Vector3 sphere, float radius,
    Vector3 coneDir, float coneAngle)
{
    Vector3 occluder = Vector3Subtract(sphere, pos);
    float occluderLen2 = Vector3DotProduct(occluder, occluder);
    Vector3 occluderDir = Vector3Scale(occluder, 1.0f / Max(sqrtf(occluderLen2), 1e-8f));

    float phi = acosf(Vector3DotProduct(occluderDir, Vector3Negate(coneDir)));
    float theta = acosf(sqrtf(occluderLen2 / (Square(radius) + occluderLen2)));
    
    return SphereDirectionalOcclusionLookup(phi, theta, coneAngle);
}

// Get the start point of the capsule line segment
static inline Vector3 CapsuleStart(Vector3 capsulePosition, Quaternion capsuleRotation, float capsuleHalfLength)
{
    return Vector3Add(capsulePosition,
        Vector3RotateByQuaternion((Vector3){+capsuleHalfLength, 0.0f, 0.0f}, capsuleRotation));
}

// Get the end point of the capsule line segment
static inline Vector3 CapsuleEnd(Vector3 capsulePosition, Quaternion capsuleRotation, float capsuleHalfLength)
{
    return Vector3Add(capsulePosition,
        Vector3RotateByQuaternion((Vector3){-capsuleHalfLength, 0.0f, 0.0f}, capsuleRotation));
}

// Get the vector from the start to the end of the capsule line segment
static inline Vector3 CapsuleVector(Vector3 capsulePosition, Quaternion capsuleRotation, float capsuleHalfLength)
{
    Vector3 capsuleStart = CapsuleStart(capsulePosition, capsuleRotation, capsuleHalfLength);

    return Vector3Subtract(Vector3Add(capsulePosition,
        Vector3RotateByQuaternion((Vector3){-capsuleHalfLength, 0.0f, 0.0f}, capsuleRotation)), capsuleStart);
}

static inline float CapsuleDirectionalOcclusion(
    Vector3 pos, Vector3 capStart, Vector3 capVec,
    float capRadius, Vector3 coneDir, float coneAngle)
{
    Vector3 ba = capVec;
    Vector3 pa = Vector3Subtract(capStart, pos);
    Vector3 cba = Vector3Subtract(Vector3Scale(Vector3Negate(coneDir), Vector3DotProduct(Vector3Negate(coneDir), ba)), ba);
    float t = Saturate(Vector3DotProduct(pa, cba) / (Vector3DotProduct(cba, cba)));

    return SphereDirectionalOcclusion(pos, Vector3Add(capStart, Vector3Scale(ba, t)), capRadius, coneDir, coneAngle);
}

//----------------------------------------------------------------------------------
// Capsule Data
//----------------------------------------------------------------------------------

// Basic type useful for sorting according to some value
typedef struct
{
    int index;
    float value;
} CapsuleSort;

static inline int CapsuleSortCompareGreater(const void* lhs, const void* rhs)
{
    const CapsuleSort* lhsSort = lhs;
    const CapsuleSort* rhsSort = rhs;
    return lhsSort->value > rhsSort->value ? 1 : -1;
}

static inline int CapsuleSortCompareLess(const void* lhs, const void* rhs)
{
    const CapsuleSort* lhsSort = lhs;
    const CapsuleSort* rhsSort = rhs;
    return lhsSort->value < rhsSort->value ? 1 : -1;
}

// Structure containing all of the data required for all of the capsules which are to be rendered.
typedef struct
{
    // Data for all the capsules which are in the scene
    int capsuleCount;
    Vector3* capsulePositions;
    Quaternion* capsuleRotations;
    float* capsuleRadii;
    float* capsuleHalfLengths;
    Vector3* capsuleColors;
    float* capsuleOpacities;
    CapsuleSort* capsuleSort;

    // Buffers for all the capsules casting ambient occlusion
    int aoCapsuleCount;
    Vector3* aoCapsuleStarts;
    Vector3* aoCapsuleVectors;
    float* aoCapsuleRadii;
    CapsuleSort* aoCapsuleSort;

    // Buffers for all the capsules casting shadows
    int shadowCapsuleCount;
    Vector3* shadowCapsuleStarts;
    Vector3* shadowCapsuleVectors;
    float* shadowCapsuleRadii;
    CapsuleSort* shadowCapsuleSort;
    
    // Lookup table for the capsule ambient occlusion function
    Image aoLookupImage;
    Texture2D aoLookupTable;
    Vector2 aoLookupResolution;

    // Lookup table for the capsule shadow function
    Image shadowLookupImage;
    Texture2D shadowLookupTable;
    Vector2 shadowLookupResolution;

} CapsuleData;

// Compute the capsule ambient occlusion lookup table
static void CapsuleDataUpdateAOLookupTable(CapsuleData* data)
{
    int width = (int)data->aoLookupResolution.x;
    int height = (int)data->aoLookupResolution.y;

    for (int y = 0; y < height; y++)
    {
        for (int x = 0; x < width; x++)
        {
            float nlAngle = (((float)x) / (width - 1)) * PI;
            float h = 1.0f + (AO_RATIO_MAX - 1.0f) * (((float)y) / (height - 1));
            ((unsigned char*)data->aoLookupImage.data)[y * width + x] = (unsigned char)Clamp(255.0 * SphereOcclusionLookup(nlAngle, h), 0.0, 255.0);
        }
    }

    UpdateTexture(data->aoLookupTable, data->aoLookupImage.data);
}

// Compute the capsule shadow lookup table for a given coneAngle
static void CapsuleDataUpdateShadowLookupTable(CapsuleData* data, float coneAngle)
{
    int width = (int)data->shadowLookupResolution.x;
    int height = (int)data->shadowLookupResolution.y;

    for (int y = 0; y < height; y++)
    {
        for (int x = 0; x < width; x++)
        {
            float phi = (((float)x) / (width - 1)) * PI;
            float theta = ((float)y) / (height - 1) * (PI / 2.0f);
            ((unsigned char*)data->shadowLookupImage.data)[y * width + x] = (unsigned char)Clamp(255.0 * SphereDirectionalOcclusionLookup(phi, theta, coneAngle), 0.0, 255.0);
        }
    }
    
    UpdateTexture(data->shadowLookupTable, data->shadowLookupImage.data);
}

static void CapsuleDataInit(CapsuleData* data)
{
    // Init
  
    data->capsuleCount = 0;
    data->capsulePositions = NULL;
    data->capsuleRotations = NULL;
    data->capsuleRadii = NULL;
    data->capsuleHalfLengths = NULL;
    data->capsuleColors = NULL;
    data->capsuleOpacities = NULL;
    data->capsuleSort = NULL;

    data->aoCapsuleCount = 0;
    data->aoCapsuleStarts = NULL;
    data->aoCapsuleVectors = NULL;
    data->aoCapsuleRadii = NULL;
    data->aoCapsuleSort = NULL;

    data->shadowCapsuleCount = 0;
    data->shadowCapsuleStarts = NULL;
    data->shadowCapsuleVectors = NULL;
    data->shadowCapsuleRadii = NULL;
    data->shadowCapsuleSort = NULL;
    
    // Capsule AO Lookup Table
    
    data->aoLookupImage = (Image){
        .data = calloc(32 * 32, 1),
        .width = 32,
        .height = 32,
        .format = PIXELFORMAT_UNCOMPRESSED_GRAYSCALE,
        .mipmaps = 1
    };
    
    data->aoLookupTable = LoadTextureFromImage(data->aoLookupImage);
    data->aoLookupResolution = (Vector2){ (float)data->aoLookupImage.width, (float)data->aoLookupImage.height };
    SetTextureWrap(data->aoLookupTable, TEXTURE_WRAP_CLAMP);
    SetTextureFilter(data->aoLookupTable, TEXTURE_FILTER_BILINEAR);
    
    CapsuleDataUpdateAOLookupTable(data);
    
    // Capsule Shadow Lookup Table
    
    data->shadowLookupImage = (Image){
        .data = calloc(256 * 128, 1),
        .width = 256,
        .height = 128,
        .format = PIXELFORMAT_UNCOMPRESSED_GRAYSCALE,
        .mipmaps = 1
    };
    
    data->shadowLookupTable = LoadTextureFromImage(data->shadowLookupImage);
    data->shadowLookupResolution = (Vector2){ (float)data->shadowLookupImage.width, (float)data->shadowLookupImage.height };
    SetTextureWrap(data->shadowLookupTable, TEXTURE_WRAP_CLAMP);
    SetTextureFilter(data->shadowLookupTable, TEXTURE_FILTER_BILINEAR);
    
    CapsuleDataUpdateShadowLookupTable(data, 0.2f);
}

static void CapsuleDataResize(CapsuleData* data, int maxCapsuleCount)
{
    data->capsulePositions = realloc(data->capsulePositions, maxCapsuleCount * sizeof(Vector3));
    data->capsuleRotations = realloc(data->capsuleRotations, maxCapsuleCount * sizeof(Quaternion));
    data->capsuleRadii = realloc(data->capsuleRadii, maxCapsuleCount * sizeof(float));
    data->capsuleHalfLengths = realloc(data->capsuleHalfLengths, maxCapsuleCount * sizeof(float));
    data->capsuleColors = realloc(data->capsuleColors, maxCapsuleCount * sizeof(Vector3));
    data->capsuleOpacities = realloc(data->capsuleOpacities, maxCapsuleCount * sizeof(float));
    data->capsuleSort = realloc(data->capsuleSort, maxCapsuleCount * sizeof(CapsuleSort));

    data->aoCapsuleStarts = realloc(data->aoCapsuleStarts, maxCapsuleCount * sizeof(Vector3));
    data->aoCapsuleVectors = realloc(data->aoCapsuleVectors, maxCapsuleCount * sizeof(Vector3));
    data->aoCapsuleRadii = realloc(data->aoCapsuleRadii, maxCapsuleCount * sizeof(float));
    data->aoCapsuleSort = realloc(data->aoCapsuleSort, maxCapsuleCount * sizeof(CapsuleSort));

    data->shadowCapsuleStarts = realloc(data->shadowCapsuleStarts, maxCapsuleCount * sizeof(Vector3));
    data->shadowCapsuleVectors = realloc(data->shadowCapsuleVectors, maxCapsuleCount * sizeof(Vector3));
    data->shadowCapsuleRadii = realloc(data->shadowCapsuleRadii, maxCapsuleCount * sizeof(float));
    data->shadowCapsuleSort = realloc(data->shadowCapsuleSort, maxCapsuleCount * sizeof(CapsuleSort));
}

static void CapsuleDataFree(CapsuleData* data)
{
    free(data->capsulePositions);
    free(data->capsuleRotations);
    free(data->capsuleRadii);
    free(data->capsuleHalfLengths);
    free(data->capsuleColors);
    free(data->capsuleOpacities);
    free(data->capsuleSort);

    free(data->aoCapsuleStarts);
    free(data->aoCapsuleVectors);
    free(data->aoCapsuleRadii);
    free(data->aoCapsuleSort);

    free(data->shadowCapsuleStarts);
    free(data->shadowCapsuleVectors);
    free(data->shadowCapsuleRadii);
    free(data->shadowCapsuleSort);
    
    UnloadImage(data->aoLookupImage);
    UnloadTexture(data->aoLookupTable);
    UnloadImage(data->shadowLookupImage);
    UnloadTexture(data->shadowLookupTable);
}

static inline void CapsuleDataReset(CapsuleData* data)
{
    data->capsuleCount = 0;
    data->aoCapsuleCount = 0;
    data->shadowCapsuleCount = 0;
}

// Append capsules to the capsule data based off the joint transforms
static void CapsuleDataAppendFromTransformData(CapsuleData* data, TransformData* xforms, float maxCapsuleRadius, Color color, float opacity, bool ignoreEndSite)
{
    for (int i = 0; i < xforms->jointCount; i++)
    {
        int p = xforms->parents[i];
        
        if (p == -1) { continue; }
        if (ignoreEndSite && xforms->endSite[i]) { continue; }

        float capsuleHalfLength = Vector3Length(xforms->localPositions[i]) / 2.0f;
        float capsuleRadius = Min(maxCapsuleRadius, capsuleHalfLength) + (i % 2) * 0.001f;

        if (capsuleRadius < 0.001f) { continue; }

        Vector3 capsulePosition = Vector3Scale(Vector3Add(xforms->globalPositions[i], xforms->globalPositions[p]), 0.5f);
        Quaternion capsuleRotation = QuaternionMultiply(
            xforms->globalRotations[p],
            QuaternionBetween((Vector3){ 1.0f, 0.0f, 0.0f }, Vector3Normalize(xforms->localPositions[i])));

        data->capsulePositions[data->capsuleCount] = capsulePosition;
        data->capsuleRotations[data->capsuleCount] = capsuleRotation;
        data->capsuleHalfLengths[data->capsuleCount] = capsuleHalfLength;
        data->capsuleRadii[data->capsuleCount] = capsuleRadius;
        data->capsuleColors[data->capsuleCount] = (Vector3){ color.r / 255.0f, color.g / 255.0f, color.b / 255.0f };
        data->capsuleOpacities[data->capsuleCount] = opacity;
        data->capsuleCount++;
    }
}

// Gather all of the capsules which are potentially casting ambient occlusion on a ground segment.
static void CapsuleDataUpdateAOCapsulesForGroundSegment(CapsuleData* data, Vector3 groundSegmentPosition)
{
    data->aoCapsuleCount = 0;

    for (int i = 0; i < data->capsuleCount; i++)
    {
        Vector3 capsulePosition = data->capsulePositions[i];
        float capsuleHalfLength = data->capsuleHalfLengths[i];
        float capsuleRadius = data->capsuleRadii[i];
        
        // Check if bounding spheres are more than AO_RATIO_MAX away from each other
        if (Vector3Distance(groundSegmentPosition, capsulePosition) - sqrtf(2.0f) > capsuleHalfLength + AO_RATIO_MAX * capsuleRadius)
        {
            continue;
        }
        
        Quaternion capsuleRotation = data->capsuleRotations[i];
        Vector3 capsuleStart = CapsuleStart(capsulePosition, capsuleRotation, capsuleHalfLength);
        Vector3 capsuleEnd = CapsuleEnd(capsulePosition, capsuleRotation, capsuleHalfLength);
        Vector3 capsuleVector = CapsuleVector(capsulePosition, capsuleRotation, capsuleHalfLength);

        float capsuleTime;
        Vector3 groundPoint;
        NearestPointBetweenLineSegmentAndGroundSegment(
            &capsuleTime,
            &groundPoint,
            capsuleStart,
            capsuleEnd,
            (Vector3){ groundSegmentPosition.x - 1.0f, 0.0f, groundSegmentPosition.z - 1.0f },
            (Vector3){ groundSegmentPosition.x + 1.0f, 0.0f, groundSegmentPosition.z + 1.0f });
    
        Vector3 capsulePoint = Vector3Add(capsuleStart, Vector3Scale(capsuleVector, capsuleTime));
        
        // Check if the nearest point on the ground is more than AO_RATIO_MAX away
        if (Vector3Distance(groundPoint, capsulePoint) > AO_RATIO_MAX * capsuleRadius)
        {
            continue;
        }
        
        // Compute the actual occlusion for the closest point on the ground
        float capsuleOcclusion = Vector3Distance(groundPoint, capsulePoint) < capsuleRadius ? 0.0f :
            SphereOcclusion(groundPoint, (Vector3){ 0.0f, 1.0f, 0.0f }, capsulePoint, capsuleRadius);

        if (capsuleOcclusion < 0.99f)
        {
            data->aoCapsuleSort[data->aoCapsuleCount] = (CapsuleSort){ i, capsuleOcclusion };
            data->aoCapsuleCount++;
        }
    }

    qsort(data->aoCapsuleSort, data->aoCapsuleCount, sizeof(CapsuleSort), CapsuleSortCompareGreater);

    for (int i = 0; i < data->aoCapsuleCount; i++)
    {
        int j = data->aoCapsuleSort[i].index;
        data->aoCapsuleStarts[i] = CapsuleStart(data->capsulePositions[j], data->capsuleRotations[j], data->capsuleHalfLengths[j]);
        data->aoCapsuleVectors[i] = CapsuleVector(data->capsulePositions[j], data->capsuleRotations[j], data->capsuleHalfLengths[j]);
        data->aoCapsuleRadii[i] = data->capsuleRadii[j];
    }
}

// Gather all of the capsules which are potentially casting ambient occlusion on another capsule.
static void CapsuleDataUpdateAOCapsulesForCapsule(CapsuleData* data, int capsuleIndex)
{
    Vector3 queryCapsulePosition = data->capsulePositions[capsuleIndex];
    float queryCapsuleHalfLength = data->capsuleHalfLengths[capsuleIndex];
    float queryCapsuleRadius = data->capsuleRadii[capsuleIndex];
    Quaternion queryCapsuleRotation = data->capsuleRotations[capsuleIndex];
    Vector3 queryCapsuleStart = CapsuleStart(queryCapsulePosition, queryCapsuleRotation, queryCapsuleHalfLength);
    Vector3 queryCapsuleEnd = CapsuleEnd(queryCapsulePosition, queryCapsuleRotation, queryCapsuleHalfLength);
    Vector3 queryCapsuleVector = CapsuleVector(queryCapsulePosition, queryCapsuleRotation, queryCapsuleHalfLength);

    data->aoCapsuleCount = 0;

    for (int i = 0; i < data->capsuleCount; i++)
    {
        if (i == capsuleIndex) { continue; }
        
        Vector3 capsulePosition = data->capsulePositions[i];
        float capsuleRadius = data->capsuleRadii[i];
        float capsuleHalfLength = data->capsuleHalfLengths[i];

        // Check if the bounding sphers are more than AO_RATIO_MAX away from each other
        if (Vector3Distance(queryCapsulePosition, capsulePosition) - queryCapsuleHalfLength - queryCapsuleRadius > 
            capsuleHalfLength + AO_RATIO_MAX * capsuleRadius)
        {
            continue;
        }

        Quaternion capsuleRotation = data->capsuleRotations[i];
        Vector3 capsuleStart = CapsuleStart(capsulePosition, capsuleRotation, capsuleHalfLength);
        Vector3 capsuleEnd = CapsuleEnd(capsulePosition, capsuleRotation, capsuleHalfLength);
        Vector3 capsuleVector = CapsuleVector(capsulePosition, capsuleRotation, capsuleHalfLength);
        
        float capsuleTime, queryTime;
        NearestPointBetweenLineSegments(
            &capsuleTime,
            &queryTime,
            capsuleStart,
            capsuleEnd,
            queryCapsuleStart,
            queryCapsuleEnd);

        Vector3 capsulePoint = Vector3Add(capsuleStart, Vector3Scale(capsuleVector, capsuleTime));
        Vector3 queryPoint = Vector3Add(queryCapsuleStart, Vector3Scale(queryCapsuleVector, queryTime));
        
        // Check if the nearest points on the two capsules are more than AO_RATIO_MAX away
        if (Vector3Distance(queryPoint, capsulePoint) - queryCapsuleRadius > AO_RATIO_MAX * capsuleRadius)
        {
            continue;
        }
        
        // Compute the actual occlusion at the nearest point
        Vector3 surfaceNormal = Vector3Normalize(Vector3Subtract(capsulePoint, queryPoint));
        Vector3 surfacePoint = Vector3Add(queryPoint, Vector3Scale(surfaceNormal, queryCapsuleRadius));
        float capsuleOcclusion = Vector3Distance(queryPoint, capsulePoint) <= queryCapsuleRadius + capsuleRadius ? 0.0f :
            SphereOcclusion(surfacePoint, surfaceNormal, capsulePoint, capsuleRadius);

        if (capsuleOcclusion < 0.99f)
        {
            data->aoCapsuleSort[data->aoCapsuleCount] = (CapsuleSort){ i, capsuleOcclusion };
            data->aoCapsuleCount++;
        }
    }

    qsort(data->aoCapsuleSort, data->aoCapsuleCount, sizeof(CapsuleSort), CapsuleSortCompareGreater);

    for (int i = 0; i < data->aoCapsuleCount; i++)
    {
        int j = data->aoCapsuleSort[i].index;
        data->aoCapsuleStarts[i] = CapsuleStart(data->capsulePositions[j], data->capsuleRotations[j], data->capsuleHalfLengths[j]);
        data->aoCapsuleVectors[i] = CapsuleVector(data->capsulePositions[j], data->capsuleRotations[j], data->capsuleHalfLengths[j]);
        data->aoCapsuleRadii[i] = data->capsuleRadii[j];
    }
}

// Gather all of the capsules which are potentially casting shadows on a ground segment.
static void CapsuleDataUpdateShadowCapsulesForGroundSegment(CapsuleData* data, Vector3 groundSegmentPosition, Vector3 lightDir, float lightConeAngle)
{
    Vector3 lightRay = Vector3Scale(lightDir, 10.0f);

    data->shadowCapsuleCount = 0;

    for (int i = 0; i < data->capsuleCount; i++)
    {
        Vector3 capsulePosition = data->capsulePositions[i];
        float capsuleHalfLength = data->capsuleHalfLengths[i];
        float capsuleRadius = data->capsuleRadii[i];
        
        float midRayTime = NearestPointBetweenLineSegmentAndGroundPlane(capsulePosition, lightRay);
        Vector3 groundCapsuleMid = Vector3Add(capsulePosition, Vector3Scale(lightRay, midRayTime));
        float maxRatio = 4.0f; // This is a kind of fudge-factor as the soft shadow don't have a fixed falloff

        // Check if the ground segment is more than maxRatio away from the shadow point at the center of the capsule 
        if (Vector3Distance(groundSegmentPosition, groundCapsuleMid) - sqrtf(2.0f) > capsuleHalfLength + maxRatio * capsuleRadius)
        {
            continue;
        }
      
        Quaternion capsuleRotation = data->capsuleRotations[i];
        Vector3 capsuleStart = CapsuleStart(capsulePosition, capsuleRotation, capsuleHalfLength);
        Vector3 capsuleEnd = CapsuleEnd(capsulePosition, capsuleRotation, capsuleHalfLength);
        Vector3 capsuleVector = CapsuleVector(capsulePosition, capsuleRotation, capsuleHalfLength);

        // Find the projected shadow point for the capsule start and end points
        // I think for the ground the darkest part of the shadow is always one of these
        float startRayTime = NearestPointBetweenLineSegmentAndGroundPlane(capsuleStart, lightRay);
        float endRayTime = NearestPointBetweenLineSegmentAndGroundPlane(capsuleEnd, lightRay);

        Vector3 groundCapsuleStart = Vector3Add(capsuleStart, Vector3Scale(lightRay, startRayTime));
        Vector3 groundCapsuleEnd = Vector3Add(capsuleEnd, Vector3Scale(lightRay, endRayTime));
        
        groundCapsuleStart.x = Clamp(groundCapsuleStart.x, groundSegmentPosition.x - 1.0f, groundSegmentPosition.x + 1.0f);
        groundCapsuleStart.z = Clamp(groundCapsuleStart.z, groundSegmentPosition.z - 1.0f, groundSegmentPosition.z + 1.0f);
        groundCapsuleEnd.x = Clamp(groundCapsuleEnd.x, groundSegmentPosition.x - 1.0f, groundSegmentPosition.x + 1.0f);
        groundCapsuleEnd.z = Clamp(groundCapsuleEnd.z, groundSegmentPosition.z - 1.0f, groundSegmentPosition.z + 1.0f);
        
        // Check if both points are more than maxRatio away from the ground segment
        if (Vector3Distance(groundSegmentPosition, groundCapsuleStart) - sqrtf(2.0f) > maxRatio * capsuleRadius &&
            Vector3Distance(groundSegmentPosition, groundCapsuleEnd) - sqrtf(2.0f) > maxRatio * capsuleRadius)
        {
            continue;
        }
        
        // Compute the actual occlusion at both points and take the min
        float capsuleOcclusion = Min(
            CapsuleDirectionalOcclusion(groundCapsuleStart, capsuleStart, capsuleVector, capsuleRadius, lightDir, lightConeAngle),
            CapsuleDirectionalOcclusion(groundCapsuleEnd, capsuleStart, capsuleVector, capsuleRadius, lightDir, lightConeAngle));

        if (capsuleOcclusion < 0.99f)
        {
            data->shadowCapsuleSort[data->shadowCapsuleCount] = (CapsuleSort){ i, capsuleOcclusion };
            data->shadowCapsuleCount++;
        }
    }

    qsort(data->shadowCapsuleSort, data->shadowCapsuleCount, sizeof(CapsuleSort), CapsuleSortCompareGreater);

    for (int i = 0; i < data->shadowCapsuleCount; i++)
    {
        int j = data->shadowCapsuleSort[i].index;
        data->shadowCapsuleStarts[i] = CapsuleStart(data->capsulePositions[j], data->capsuleRotations[j], data->capsuleHalfLengths[j]);
        data->shadowCapsuleVectors[i] = CapsuleVector(data->capsulePositions[j], data->capsuleRotations[j], data->capsuleHalfLengths[j]);
        data->shadowCapsuleRadii[i] = data->capsuleRadii[j];
    }
}

// Gather all of the capsules which are potentially casting shadows on another capsule.
static void CapsuleDataUpdateShadowCapsulesForCapsule(CapsuleData* data, int capsuleIndex, Vector3 lightDir, float lightConeAngle)
{
    Vector3 lightRay = Vector3Scale(lightDir, 10.0f);
    
    Vector3 queryCapsulePosition = data->capsulePositions[capsuleIndex];
    float queryCapsuleHalfLength = data->capsuleHalfLengths[capsuleIndex];
    float queryCapsuleRadius = data->capsuleRadii[capsuleIndex];
    Quaternion queryCapsuleRotation = data->capsuleRotations[capsuleIndex];
    Vector3 queryCapsuleStart = CapsuleStart(queryCapsulePosition, queryCapsuleRotation, queryCapsuleHalfLength);
    Vector3 queryCapsuleEnd = CapsuleEnd(queryCapsulePosition, queryCapsuleRotation, queryCapsuleHalfLength);
    Vector3 queryCapsuleVector = CapsuleVector(queryCapsulePosition, queryCapsuleRotation, queryCapsuleHalfLength);

    data->shadowCapsuleCount = 0;

    for (int i = 0; i < data->capsuleCount; i++)
    {
        if (i == capsuleIndex) { continue; }
        
        Vector3 capsulePosition = data->capsulePositions[i];
        float capsuleHalfLength = data->capsuleHalfLengths[i];
        float capsuleRadius = data->capsuleRadii[i];
        
        // Find the closest point between the capsule and the ray cast from the center of the casting capsule
        float midRayTime = NearestPointOnLineSegment(
            capsulePosition,
            lightRay,
            queryCapsulePosition);
        
        Vector3 capsuleMid = Vector3Add(capsulePosition, Vector3Scale(lightRay, midRayTime));
        float maxRatio = 4.0f;
        
        // Check if this is greater than maxRatio away
        if (Vector3Distance(queryCapsulePosition, capsuleMid) - queryCapsuleHalfLength - queryCapsuleRadius > capsuleHalfLength + maxRatio * capsuleRadius)
        {
            continue;
        }
        
        Quaternion capsuleRotation = data->capsuleRotations[i];
        Vector3 capsuleStart = CapsuleStart(capsulePosition, capsuleRotation, capsuleHalfLength);
        Vector3 capsuleEnd = CapsuleEnd(capsulePosition, capsuleRotation, capsuleHalfLength);
        Vector3 capsuleVector = CapsuleVector(capsulePosition, capsuleRotation, capsuleHalfLength);
        
        // Find the nearest point between the capsule and the swept line of the casting capsule
        float queryCapsuleTime;
        Vector3 nearestRayPoint;
        NearestPointBetweenLineSegmentAndSweptLine(
            &queryCapsuleTime,
            &nearestRayPoint,
            queryCapsuleStart,
            queryCapsuleEnd,
            capsuleStart,
            capsuleEnd,
            lightRay);
        
        Vector3 queryCapsulePoint = Vector3Add(queryCapsuleStart, Vector3Scale(queryCapsuleVector, queryCapsuleTime));
        
        // If this distance is greater than maxRatio away then skip
        if (Vector3Distance(queryCapsulePoint, nearestRayPoint) - queryCapsuleRadius > capsuleHalfLength + maxRatio * capsuleRadius)
        {
            continue;
        }
        
        Vector3 surfaceNormal = Vector3Normalize(Vector3Subtract(nearestRayPoint, queryCapsulePoint));
        Vector3 surfacePoint = Vector3Add(queryCapsulePoint, Vector3Scale(surfaceNormal, queryCapsuleRadius));

        // Find actual occlusion amount
        float capsuleOcclusion = Vector3Distance(queryCapsulePoint, nearestRayPoint) <= queryCapsuleRadius + capsuleRadius ? 0.0f :
            CapsuleDirectionalOcclusion(surfacePoint, capsuleStart, capsuleVector, capsuleRadius, lightDir, lightConeAngle);
        
        if (capsuleOcclusion < 0.99f)
        {
            data->shadowCapsuleSort[data->shadowCapsuleCount] = (CapsuleSort){ i, capsuleOcclusion };
            data->shadowCapsuleCount++;
        }
    }

    qsort(data->shadowCapsuleSort, data->shadowCapsuleCount, sizeof(CapsuleSort), CapsuleSortCompareGreater);

    for (int i = 0; i < data->shadowCapsuleCount; i++)
    {
        int j = data->shadowCapsuleSort[i].index;
        data->shadowCapsuleStarts[i] = CapsuleStart(data->capsulePositions[j], data->capsuleRotations[j], data->capsuleHalfLengths[j]);
        data->shadowCapsuleVectors[i] = CapsuleVector(data->capsulePositions[j], data->capsuleRotations[j], data->capsuleHalfLengths[j]);
        data->shadowCapsuleRadii[i] = data->capsuleRadii[j];
    }
}

// Resize so that we have enough capsules in the buffers for the given set of characters
static inline void CapsuleDataUpdateForCharacters(CapsuleData* capsuleData, CharacterData* characterData)
{
    int totalJointCount = 0;
    for (int i = 0; i < characterData->count; i++)
    {
        totalJointCount += characterData->bvhData[i].jointCount;
    }

    CapsuleDataResize(capsuleData, totalJointCount);
}

//----------------------------------------------------------------------------------
// Shaders
//----------------------------------------------------------------------------------

#define AO_CAPSULES_MAX 32
#define SHADOW_CAPSULES_MAX 64

#define GLSL_DEFINE_VALUE(X) #X
#define GLSL_DEFINE(X) "#define " #X " " GLSL_DEFINE_VALUE(X) " \n"
#define GLSL(X) \
  "#version 300 es\n" \
  GLSL_DEFINE(AO_RATIO_MAX) \
  GLSL_DEFINE(AO_CAPSULES_MAX) \
  GLSL_DEFINE(SHADOW_CAPSULES_MAX) \
  GLSL_DEFINE(PI) \
  #X

// Vertex Shader
static const char* shaderVS = GLSL(

precision highp float;
precision mediump int;

in vec3 vertexPosition;
in vec2 vertexTexCoord;
in vec3 vertexNormal;

uniform int isCapsule;
uniform vec3 capsulePosition;
uniform vec4 capsuleRotation;
uniform float capsuleHalfLength;
uniform float capsuleRadius;

uniform mat4 matModel;
uniform mat4 matNormal;
uniform mat4 matView;
uniform mat4 matProjection;

out vec3 fragPosition;
out vec2 fragTexCoord;
out vec3 fragNormal;

vec3 Rotate(in vec4 q, vec3 v)
{
    vec3 t = 2.0 * cross(q.xyz, v);
    return v + q.w * t + cross(q.xyz, t);
}

// Stretch capsule according to capsule half length
vec3 CapsuleStretch(vec3 pos, float hlength, float radius)
{
    vec3 scaled = pos * radius;
    scaled.x = scaled.x > 0.0 ? scaled.x + hlength : scaled.x - hlength;
    return scaled;
}

void main()
{
    fragTexCoord = vertexTexCoord;

    if (isCapsule == 1)
    {
        fragPosition = Rotate(capsuleRotation,
            CapsuleStretch(vertexPosition,
            capsuleHalfLength, capsuleRadius)) + capsulePosition;

        fragNormal = Rotate(capsuleRotation, vertexNormal);
    }
    else
    {
        fragPosition = vec3(matModel * vec4(vertexPosition, 1.0));
        fragNormal = normalize(vec3(matNormal * vec4(vertexNormal, 1.0)));
    }

    gl_Position = matProjection * matView * vec4(fragPosition, 1.0);
}

);

// Fragment Shader
static const char* shaderFS = GLSL(

precision highp float;
precision mediump int;

in vec3 fragPosition;
in vec2 fragTexCoord;
in vec3 fragNormal;

uniform vec3 objectColor;
uniform float objectSpecularity;
uniform float objectGlossiness;
uniform float objectOpacity;

uniform int isCapsule;
uniform vec3 capsulePosition;
uniform vec4 capsuleRotation;
uniform float capsuleHalfLength;
uniform float capsuleRadius;
uniform vec3 capsuleStart;
uniform vec3 capsuleVector;

uniform int shadowCapsuleCount;
uniform vec3 shadowCapsuleStarts[SHADOW_CAPSULES_MAX];
uniform vec3 shadowCapsuleVectors[SHADOW_CAPSULES_MAX];
uniform float shadowCapsuleRadii[SHADOW_CAPSULES_MAX];
uniform sampler2D shadowLookupTable;
uniform vec2 shadowLookupResolution;

uniform int aoCapsuleCount;
uniform vec3 aoCapsuleStarts[AO_CAPSULES_MAX];
uniform vec3 aoCapsuleVectors[AO_CAPSULES_MAX];
uniform float aoCapsuleRadii[AO_CAPSULES_MAX];
uniform sampler2D aoLookupTable;
uniform vec2 aoLookupResolution;

uniform vec3 cameraPosition;

uniform float sunStrength;
uniform vec3 sunDir;
uniform vec3 sunColor;
uniform float skyStrength;
uniform vec3 skyColor;
uniform float ambientStrength;
uniform float groundStrength;
uniform float exposure;

out vec4 finalColor;

vec3 ToGamma(in vec3 col)
{
    return vec3(pow(col.x, 2.2), pow(col.y, 2.2), pow(col.z, 2.2));
}

vec3 FromGamma(in vec3 col)
{
    return vec3(pow(col.x, 1.0/2.2), pow(col.y, 1.0/2.2), pow(col.z, 1.0/2.2));
}

float Saturate(in float x)
{
    return clamp(x, 0.0, 1.0);
}

float Square(in float x)
{
    return x * x;
}

float FastAcos(in float x)
{
    float y = abs(x);
    float p = -0.1565827 * y + 1.570796;
    p *= sqrt(max(1.0 - y, 0.0));
    return x >= 0.0 ? p : PI - p;
}

float FastPositiveAcos(in float x)
{
    float p = -0.1565827 * x + 1.570796;
    return p * sqrt(max(1.0 - x, 0.0));
}

vec3 Rotate(in vec4 q, vec3 v)
{
    vec3 t = 2.0 * cross(q.xyz, v);
    return v + q.w * t + cross(q.xyz, t);
}

vec3 Unrotate(in vec4 q, vec3 v)
{
    return Rotate(vec4(-q.x, -q.y, -q.z, q.w), v);
}

float Checker(in vec2 uv)
{
    vec4 uvDDXY = vec4(dFdx(uv), dFdy(uv));
    vec2 w = vec2(length(uvDDXY.xz), length(uvDDXY.yw));
    vec2 i = 2.0*(abs(fract((uv-0.5*w)*0.5)-0.5)-
                  abs(fract((uv+0.5*w)*0.5)-0.5))/w;
    return 0.5 - 0.5*i.x*i.y;
}

float Grid(in vec2 uv, in float lineWidth)
{
    vec4 uvDDXY = vec4(dFdx(uv), dFdy(uv));
    vec2 uvDeriv = vec2(length(uvDDXY.xz), length(uvDDXY.yw));
    float targetWidth = lineWidth > 0.5 ? 1.0 - lineWidth : lineWidth;
    vec2 drawWidth = clamp(
        vec2(targetWidth, targetWidth), uvDeriv, vec2(0.5, 0.5));
    vec2 lineAA = uvDeriv * 1.5;
    vec2 gridUV = abs(fract(uv) * 2.0 - 1.0);
    gridUV = lineWidth > 0.5 ? gridUV : 1.0 - gridUV;
    vec2 g2 = smoothstep(drawWidth + lineAA, drawWidth - lineAA, gridUV);
    g2 *= clamp(targetWidth / drawWidth, 0.0, 1.0);
    g2 = mix(g2, vec2(targetWidth, targetWidth),
        clamp(uvDeriv * 2.0 - 1.0, 0.0, 1.0));
    g2 = lineWidth > 0.5 ? 1.0 - g2 : g2;
    return mix(g2.x, 1.0, g2.y);
}

float SphereOcclusion(in vec3 pos, in vec3 nor, in vec3 sph, in float rad)
{
    vec3 di = sph - pos;
    float l = length(di);
    float nlAngle = FastAcos(dot(nor, di / l));
    float h  = l < rad ? 1.0 : l / rad;
    vec2 uvs = vec2(nlAngle / PI, (h - 1.0) / (AO_RATIO_MAX - 1.0));
    uvs = uvs * (aoLookupResolution - 1.0) / aoLookupResolution + 0.5 / aoLookupResolution;
    return texture(aoLookupTable, uvs).r;
}

float SphereDirectionalOcclusion(
    in vec3 pos, 
    in vec3 sphere, 
    in float radius,
    in vec3 coneDir)
{
    vec3 occluder = sphere - pos;
    float occluderLen2 = dot(occluder, occluder);
    vec3 occluderDir = occluder * inversesqrt(occluderLen2);
    float phi = FastAcos(dot(occluderDir, -coneDir));
    float theta = FastPositiveAcos(sqrt(occluderLen2 / (Square(radius) + occluderLen2)));

    vec2 uvs = vec2(phi / PI, theta / (PI / 2.0));
    uvs = uvs * (shadowLookupResolution - 1.0) / shadowLookupResolution + 0.5 / shadowLookupResolution;
    return texture(shadowLookupTable, uvs).r;
}

float CapsuleOcclusion(
    in vec3 pos, 
    in vec3 nor,
    in vec3 capStart, 
    in vec3 capVec, 
    in float radius)
{
    vec3 ba = capVec;
    vec3 pa = pos - capStart;
    float l = dot(ba, ba);
    float t = abs(l) < 1e-8f ? 0.0 : Saturate(dot(pa, ba) / l);
    return SphereOcclusion(pos, nor, capStart + t * ba, radius);
}

float CapsuleDirectionalOcclusion(
    in vec3 pos, in vec3 capStart, in vec3 capVec,
    in float capRadius, in vec3 coneDir)
{
    vec3 ba = capVec;
    vec3 pa = capStart - pos;
    vec3 cba = dot(-coneDir, ba) * -coneDir - ba;
    float t = Saturate(dot(pa, cba) / dot(cba, cba));

    return SphereDirectionalOcclusion(pos, capStart + t * ba, capRadius, coneDir);
}

vec2 CapsuleUVs(
    in vec3 pos, in vec3 capPos,
    in vec4 capRot, in float capHalfLength,
    in float capRadius, in vec2 scale)
{
    vec3 loc = Unrotate(capRot, pos - capPos);

    vec2 limit = vec2(
        2.0 * capHalfLength + 2.0 * capRadius,
        PI * capRadius);

    vec2 repeat = max(round(scale * limit), 1.0);

    return (repeat / limit) * vec2(loc.x, capRadius * atan(loc.z, loc.y));
}

vec3 CapsuleNormal(
    in vec3 pos, in vec3 capStart,
    in vec3 capVec)
{
    vec3 ba = capVec;
    vec3 pa = pos - capStart;
    float h = Saturate(dot(pa, ba) / dot(ba, ba));
    return normalize(pa - h*ba);
}

void main()
{
    vec3 pos = fragPosition;
    vec3 nor = fragNormal;
    vec2 uvs = fragTexCoord;

    // Recompute uvs and normals if capsule

    if (isCapsule == 1)
    {
        uvs = CapsuleUVs(
            pos,
            capsulePosition,
            capsuleRotation,
            capsuleHalfLength,
            capsuleRadius,
            vec2(4.0, 4.0));
        
        nor = CapsuleNormal(pos, capsuleStart, capsuleVector);
    }

    // Compute sun shadow amount

    float sunShadow = 1.0;
    for (int i = 0; i < shadowCapsuleCount; i++)
    {
        sunShadow = min(sunShadow, CapsuleDirectionalOcclusion(
            pos,
            shadowCapsuleStarts[i],
            shadowCapsuleVectors[i],
            shadowCapsuleRadii[i],
            sunDir));
    }
    
    // Compute ambient shadow amount

    float ambShadow = 1.0;
    for (int i = 0; i < aoCapsuleCount; i++)
    {
        ambShadow = min(ambShadow, CapsuleOcclusion(
            pos, nor,
            aoCapsuleStarts[i],
            aoCapsuleVectors[i],
            aoCapsuleRadii[i]));
    }

    // Compute albedo from grid and checker

    float gridFine = Grid(20.0 * uvs, 0.025);
    float gridCoarse = Grid(2.0 * uvs, 0.02);
    float check = Checker(2.0 * uvs);

    vec3 albedo = FromGamma(objectColor) * mix(mix(mix(0.9, 0.95, check), 0.85, gridFine), 1.0, gridCoarse);
    float specularity = objectSpecularity * mix(mix(0.0, 0.75, check), 1.0, gridCoarse);
    
    // Compute lighting
    
    vec3 eyeDir = normalize(pos - cameraPosition);

    vec3 lightSunColor = FromGamma(sunColor);
    vec3 lightSunHalf = normalize(sunDir + eyeDir);

    vec3 lightSkyColor = FromGamma(skyColor);
    vec3 skyDir = vec3(0.0, -1.0, 0.0);
    vec3 lightSkyHalf = normalize(skyDir + eyeDir);

    float sunFactorDiff = max(dot(nor, -sunDir), 0.0);
    float sunFactorSpec = specularity *
        ((objectGlossiness+2.0) / (8.0 * PI)) *
        pow(max(dot(nor, lightSunHalf), 0.0), objectGlossiness);

    float skyFactorDiff = max(dot(nor, -skyDir), 0.0);
    float skyFactorSpec = specularity *
        ((objectGlossiness+2.0) / (8.0 * PI)) *
        pow(max(dot(nor, lightSkyHalf), 0.0), objectGlossiness);

    float groundFactorDiff = max(dot(nor, skyDir), 0.0);
    
    // Combine
    
    vec3 ambient = ambShadow * ambientStrength * lightSkyColor * albedo;

    vec3 diffuse = sunShadow * sunStrength * lightSunColor * albedo * sunFactorDiff +
        groundStrength * lightSkyColor * albedo * groundFactorDiff;
        skyStrength * lightSkyColor * albedo * skyFactorDiff;

    float specular = sunShadow * sunStrength * sunFactorSpec + skyStrength * skyFactorSpec;

    vec3 final = diffuse + ambient + specular;

    finalColor = vec4(ToGamma(exposure * final), objectOpacity);
}

);

// Structure containing all the uniform indices for the shader
typedef struct
{
    int isCapsule;
    int capsulePosition;
    int capsuleRotation;
    int capsuleHalfLength;
    int capsuleRadius;
    int capsuleStart;
    int capsuleVector;

    int shadowCapsuleCount;
    int shadowCapsuleStarts;
    int shadowCapsuleVectors;
    int shadowCapsuleRadii;
    int shadowLookupTable;
    int shadowLookupResolution;

    int aoCapsuleCount;
    int aoCapsuleStarts;
    int aoCapsuleVectors;
    int aoCapsuleRadii;
    int aoLookupTable;
    int aoLookupResolution;

    int cameraPosition;

    int objectColor;
    int objectSpecularity;
    int objectGlossiness;
    int objectOpacity;

    int sunStrength;
    int sunDir;
    int sunColor;
    int skyStrength;
    int skyColor;
    int ambientStrength;
    int groundStrength;

    int exposure;

} ShaderUniforms;

// Lookup all shader uniform indices
static void ShaderUniformsInit(ShaderUniforms* uniforms, Shader shader)
{
    uniforms->isCapsule = GetShaderLocation(shader, "isCapsule");
    uniforms->capsulePosition =  GetShaderLocation(shader, "capsulePosition");
    uniforms->capsuleRotation =  GetShaderLocation(shader, "capsuleRotation");
    uniforms->capsuleHalfLength =  GetShaderLocation(shader, "capsuleHalfLength");
    uniforms->capsuleRadius =  GetShaderLocation(shader, "capsuleRadius");
    uniforms->capsuleStart =  GetShaderLocation(shader, "capsuleStart");
    uniforms->capsuleVector =  GetShaderLocation(shader, "capsuleVector");

    uniforms->shadowCapsuleCount = GetShaderLocation(shader, "shadowCapsuleCount");
    uniforms->shadowCapsuleStarts =  GetShaderLocation(shader, "shadowCapsuleStarts");
    uniforms->shadowCapsuleVectors =  GetShaderLocation(shader, "shadowCapsuleVectors");
    uniforms->shadowCapsuleRadii =  GetShaderLocation(shader, "shadowCapsuleRadii");
    uniforms->shadowLookupTable =  GetShaderLocation(shader, "shadowLookupTable");
    uniforms->shadowLookupResolution =  GetShaderLocation(shader, "shadowLookupResolution");

    uniforms->aoCapsuleCount = GetShaderLocation(shader, "aoCapsuleCount");
    uniforms->aoCapsuleStarts =  GetShaderLocation(shader, "aoCapsuleStarts");
    uniforms->aoCapsuleVectors =  GetShaderLocation(shader, "aoCapsuleVectors");
    uniforms->aoCapsuleRadii =  GetShaderLocation(shader, "aoCapsuleRadii");
    uniforms->aoLookupTable =  GetShaderLocation(shader, "aoLookupTable");
    uniforms->aoLookupResolution =  GetShaderLocation(shader, "aoLookupResolution");

    uniforms->cameraPosition = GetShaderLocation(shader, "cameraPosition");

    uniforms->objectColor = GetShaderLocation(shader, "objectColor");
    uniforms->objectSpecularity = GetShaderLocation(shader, "objectSpecularity");
    uniforms->objectGlossiness = GetShaderLocation(shader, "objectGlossiness");
    uniforms->objectOpacity = GetShaderLocation(shader, "objectOpacity");

    uniforms->sunStrength = GetShaderLocation(shader, "sunStrength");
    uniforms->sunDir = GetShaderLocation(shader, "sunDir");
    uniforms->sunColor = GetShaderLocation(shader, "sunColor");
    uniforms->skyStrength = GetShaderLocation(shader, "skyStrength");
    uniforms->skyColor = GetShaderLocation(shader, "skyColor");
    uniforms->ambientStrength = GetShaderLocation(shader, "ambientStrength");
    uniforms->groundStrength = GetShaderLocation(shader, "groundStrength");

    uniforms->exposure = GetShaderLocation(shader, "exposure");
}

//----------------------------------------------------------------------------------
// Models
//----------------------------------------------------------------------------------

// Embedded Capsule OBJ file
static const char* capsuleOBJ = "\
v 0.82165808 -0.82165808 -1.0579772e-18\nv 0.82165808 -0.58100000 0.58100000\n\
v 0.82165808 8.7595780e-17 0.82165808\nv 0.82165808 0.58100000 0.58100000\n\
v 0.82165808 0.82165808 9.9566116e-17\nv 0.82165808 0.58100000 -0.58100000\n\
v 0.82165808 2.8884397e-16 -0.82165808\nv 0.82165808 -0.58100000 -0.58100000\n\
v -0.82165808 -0.82165808 -1.0579772e-18\nv -0.82165808 -0.58100000 0.58100000\n\
v -0.82165808 -1.3028313e-17 0.82165808\nv -0.82165808 0.58100000 0.58100000\n\
v -0.82165808 0.82165808 9.9566116e-17\nv -0.82165808 0.58100000 -0.58100000\n\
v -0.82165808 1.8821987e-16 -0.82165808\nv -0.82165808 -0.58100000 -0.58100000\n\
v 1.16200000 1.5874776e-16 -1.0579772e-18\nv -1.16200000 1.6443801e-17 -1.0579772e-18\n\
v -9.1030792e-3 -1.15822938 -1.0579772e-18\nv 9.1030792e-3 -1.15822938 -1.0579772e-18\n\
v 9.1030792e-3 -0.81899185 0.81899185\nv -9.1030792e-3 -0.81899185 0.81899185\n\
v 9.1030792e-3 1.7232088e-17 1.15822938\nv -9.1030792e-3 1.6117282e-17 1.15822938\n\
v 9.1030792e-3 0.81899185 0.81899185\nv -9.1030792e-3 0.81899185 0.81899185\n\
v 9.1030792e-3 1.15822938 1.4078421e-16\nv -9.1030792e-3 1.15822938 1.4078421e-16\n\
v 9.1030792e-3 0.81899185 -0.81899185\nv -9.1030792e-3 0.81899185 -0.81899185\n\
v 9.1030792e-3 3.0091647e-16 -1.15822938\nv -9.1030792e-3 2.9980166e-16 -1.15822938\n\
v 9.1030792e-3 -0.81899185 -0.81899185\nv -9.1030792e-3 -0.81899185 -0.81899185\n\
vn 0.71524683 -0.69887193 -2.5012597e-16\nvn 0.61185516 -0.55930013 0.55930013\n\
vn 0.71524683 0.0000000e+0 0.69887193\nvn 0.61185516 0.55930013 0.55930013\n\
vn 0.71524683 0.69887193 1.5632873e-17\nvn 0.61185516 0.55930013 -0.55930013\n\
vn 0.71524683 6.2531494e-17 -0.69887193\nvn 0.61185516 -0.55930013 -0.55930013\n\
vn -0.71524683 -0.69887193 -2.5012597e-16\nvn -0.61185516 -0.55930013 0.55930013\n\
vn -0.71524683 0.0000000e+0 0.69887193\nvn -0.61185516 0.55930013 0.55930013\n\
vn -0.71524683 0.69887193 4.6898620e-17\nvn -0.61185516 0.55930013 -0.55930013\n\
vn -0.71524683 4.6898620e-17 -0.69887193\nvn -0.61185516 -0.55930013 -0.55930013\n\
vn 1.00000000 1.5208752e-17 -2.6615316e-17\nvn -1.00000000 -1.5208752e-17 2.2813128e-17\n\
vn -0.19614758 -0.98057439 -2.2848712e-16\nvn 0.26047011 -0.96548191 -2.4273177e-16\n\
vn 0.13072302 -0.70103905 0.70103905\nvn -0.19614758 -0.69337080 0.69337080\n\
vn 0.22349711 5.9825845e-2 0.97286685\nvn -0.22349711 -5.9825845e-2 0.97286685\n\
vn 0.15641931 0.75510180 0.63667438\nvn -0.15641931 0.63667438 0.75510180\n\
vn 0.22349711 0.97286685 -5.9825845e-2\nvn -0.22349711 0.97286685 5.9825845e-2\n\
vn 0.15641931 0.63667438 -0.75510180\nvn -0.15641931 0.75510180 -0.63667438\n\
vn 0.22349711 -5.9825845e-2 -0.97286685\nvn -0.22349711 5.9825845e-2 -0.97286685\n\
vn 0.15641931 -0.75510180 -0.63667438\nvn -0.15641931 -0.63667438 -0.75510180\n\
f 1//1 17//17 2//2\nf 1//1 20//20 8//8\nf 2//2 17//17 3//3\nf 2//2 20//20 1//1\n\
f 2//2 23//23 21//21\nf 3//3 17//17 4//4\nf 3//3 23//23 2//2\nf 4//4 17//17 5//5\n\
f 4//4 23//23 3//3\nf 4//4 27//27 25//25\nf 5//5 17//17 6//6\nf 5//5 27//27 4//4\n\
f 6//6 17//17 7//7\nf 6//6 27//27 5//5\nf 6//6 31//31 29//29\nf 7//7 17//17 8//8\n\
f 7//7 31//31 6//6\nf 8//8 17//17 1//1\nf 8//8 20//20 33//33\nf 8//8 31//31 7//7\n\
f 9//9 18//18 16//16\nf 9//9 19//19 10//10\nf 10//10 18//18 9//9\nf 10//10 19//19 22//22\n\
f 10//10 24//24 11//11\nf 11//11 18//18 10//10\nf 11//11 24//24 12//12\nf 12//12 18//18 11//11\n\
f 12//12 24//24 26//26\nf 12//12 28//28 13//13\nf 13//13 18//18 12//12\nf 13//13 28//28 14//14\n\
f 14//14 18//18 13//13\nf 14//14 28//28 30//30\nf 14//14 32//32 15//15\nf 15//15 18//18 14//14\n\
f 15//15 32//32 16//16\nf 16//16 18//18 15//15\nf 16//16 19//19 9//9\nf 16//16 32//32 34//34\n\
f 19//19 33//33 20//20\nf 20//20 21//21 19//19\nf 21//21 20//20 2//2\nf 21//21 24//24 22//22\n\
f 22//22 19//19 21//21\nf 22//22 24//24 10//10\nf 23//23 26//26 24//24\nf 24//24 21//21 23//23\n\
f 25//25 23//23 4//4\nf 25//25 28//28 26//26\nf 26//26 23//23 25//25\nf 26//26 28//28 12//12\n\
f 27//27 30//30 28//28\nf 28//28 25//25 27//27\nf 29//29 27//27 6//6\nf 29//29 32//32 30//30\n\
f 30//30 27//27 29//29\nf 30//30 32//32 14//14\nf 31//31 34//34 32//32\nf 32//32 29//29 31//31\n\
f 33//33 19//19 34//34\nf 33//33 31//31 8//8\nf 34//34 19//19 16//16\nf 34//34 31//31 33//33";

#undef TINYOBJ_LOADER_C_IMPLEMENTATION
#include "external/tinyobj_loader_c.h"

// Extra function for loading OBJ from memory
static Model LoadOBJFromMemory(const char *fileText)
{
    Model model = { 0 };

    tinyobj_attrib_t attrib = { 0 };
    tinyobj_shape_t *meshes = NULL;
    unsigned int meshCount = 0;

    tinyobj_material_t *materials = NULL;
    unsigned int materialCount = 0;

    if (fileText != NULL)
    {
        unsigned int dataSize = (unsigned int)strlen(fileText);

        unsigned int flags = TINYOBJ_FLAG_TRIANGULATE;
        tinyobj_parse_obj(&attrib, &meshes, &meshCount, &materials, &materialCount, fileText, dataSize, flags);
        
        model.meshCount = 1;
        model.meshes = (Mesh *)RL_CALLOC(model.meshCount, sizeof(Mesh));
        model.meshMaterial = (int *)RL_CALLOC(model.meshCount, sizeof(int));

        // Count the faces for each material
        int *matFaces = (int *)RL_CALLOC(model.meshCount, sizeof(int));
        matFaces[0] = attrib.num_faces;

        //--------------------------------------
        // Create the material meshes

        // Running counts/indexes for each material mesh as we are
        // building them at the same time
        int *vCount = (int *)RL_CALLOC(model.meshCount, sizeof(int));
        int *vtCount = (int *)RL_CALLOC(model.meshCount, sizeof(int));
        int *vnCount = (int *)RL_CALLOC(model.meshCount, sizeof(int));
        int *faceCount = (int *)RL_CALLOC(model.meshCount, sizeof(int));

        // Allocate space for each of the material meshes
        for (int mi = 0; mi < model.meshCount; mi++)
        {
            model.meshes[mi].vertexCount = matFaces[mi]*3;
            model.meshes[mi].triangleCount = matFaces[mi];
            model.meshes[mi].vertices = (float *)RL_CALLOC(model.meshes[mi].vertexCount*3, sizeof(float));
            model.meshes[mi].texcoords = (float *)RL_CALLOC(model.meshes[mi].vertexCount*2, sizeof(float));
            model.meshes[mi].normals = (float *)RL_CALLOC(model.meshes[mi].vertexCount*3, sizeof(float));
            model.meshMaterial[mi] = mi;
        }

        // Scan through the combined sub meshes and pick out each material mesh
        for (unsigned int af = 0; af < attrib.num_faces; af++)
        {
            int mm = attrib.material_ids[af];   // mesh material for this face
            if (mm == -1) { mm = 0; }           // no material object..

            // Get indices for the face
            tinyobj_vertex_index_t idx0 = attrib.faces[3*af + 0];
            tinyobj_vertex_index_t idx1 = attrib.faces[3*af + 1];
            tinyobj_vertex_index_t idx2 = attrib.faces[3*af + 2];

            // Fill vertices buffer (float) using vertex index of the face
            for (int v = 0; v < 3; v++) { model.meshes[mm].vertices[vCount[mm] + v] = attrib.vertices[idx0.v_idx*3 + v]; } vCount[mm] +=3;
            for (int v = 0; v < 3; v++) { model.meshes[mm].vertices[vCount[mm] + v] = attrib.vertices[idx1.v_idx*3 + v]; } vCount[mm] +=3;
            for (int v = 0; v < 3; v++) { model.meshes[mm].vertices[vCount[mm] + v] = attrib.vertices[idx2.v_idx*3 + v]; } vCount[mm] +=3;

            if (attrib.num_texcoords > 0)
            {
                // Fill texcoords buffer (float) using vertex index of the face
                // NOTE: Y-coordinate must be flipped upside-down to account for
                // raylib's upside down textures...
                model.meshes[mm].texcoords[vtCount[mm] + 0] = attrib.texcoords[idx0.vt_idx*2 + 0];
                model.meshes[mm].texcoords[vtCount[mm] + 1] = 1.0f - attrib.texcoords[idx0.vt_idx*2 + 1]; vtCount[mm] += 2;
                model.meshes[mm].texcoords[vtCount[mm] + 0] = attrib.texcoords[idx1.vt_idx*2 + 0];
                model.meshes[mm].texcoords[vtCount[mm] + 1] = 1.0f - attrib.texcoords[idx1.vt_idx*2 + 1]; vtCount[mm] += 2;
                model.meshes[mm].texcoords[vtCount[mm] + 0] = attrib.texcoords[idx2.vt_idx*2 + 0];
                model.meshes[mm].texcoords[vtCount[mm] + 1] = 1.0f - attrib.texcoords[idx2.vt_idx*2 + 1]; vtCount[mm] += 2;
            }

            if (attrib.num_normals > 0)
            {
                // Fill normals buffer (float) using vertex index of the face
                for (int v = 0; v < 3; v++) { model.meshes[mm].normals[vnCount[mm] + v] = attrib.normals[idx0.vn_idx*3 + v]; } vnCount[mm] +=3;
                for (int v = 0; v < 3; v++) { model.meshes[mm].normals[vnCount[mm] + v] = attrib.normals[idx1.vn_idx*3 + v]; } vnCount[mm] +=3;
                for (int v = 0; v < 3; v++) { model.meshes[mm].normals[vnCount[mm] + v] = attrib.normals[idx2.vn_idx*3 + v]; } vnCount[mm] +=3;
            }
        }

        model.materialCount = 1;
        model.materials = (Material *)RL_CALLOC(model.materialCount, sizeof(Material));
        model.materials[0] = LoadMaterialDefault();

        tinyobj_attrib_free(&attrib);
        tinyobj_shapes_free(meshes, meshCount);
        tinyobj_materials_free(materials, materialCount);

        RL_FREE(matFaces);
        RL_FREE(vCount);
        RL_FREE(vtCount);
        RL_FREE(vnCount);
        RL_FREE(faceCount);
    }

    // Make sure model transform is set to identity matrix!
    model.transform = MatrixIdentity();

    // Upload vertex data to GPU (static mesh)
    for (int i = 0; i < model.meshCount; i++) { UploadMesh(&model.meshes[i], false); }

    return model;
}

//----------------------------------------------------------------------------------
// Render Settings
//----------------------------------------------------------------------------------

typedef struct {

    Color backgroundColor;

    float sunLightConeAngle;
    float sunLightStrength;
    float sunAzimuth;
    float sunAltitude;
    Color sunColor;

    float skyLightStrength;
    Color skyColor;

    float groundLightStrength;
    float ambientLightStrength;

    float exposure;

    bool drawOrigin;
    bool drawGrid;
    bool drawChecker;
    bool drawCapsules;
    bool drawWireframes;
    bool drawSkeleton;
    bool drawTransforms;
    bool drawAO;
    bool drawShadows;
    bool drawEndSites;
    bool drawFPS;
    bool drawUI;

} RenderSettings;

void RenderSettingsInit(RenderSettings* settings, int argc, char** argv)
{
    settings->backgroundColor = ArgColor(argc, argv, "backgroundColor", WHITE);

    settings->sunLightConeAngle = ArgFloat(argc, argv, "sunLightConeAngle", 0.2f);
    settings->sunLightStrength = ArgFloat(argc, argv, "sunLightStrength", 0.25f);
    settings->sunAzimuth = ArgFloat(argc, argv, "sunAzimuth", PI / 4.0f);
    settings->sunAltitude = ArgFloat(argc, argv, "sunAltitude", 0.8f);
    settings->sunColor = ArgColor(argc, argv, "sunColor", (Color){ 253, 255, 232 });

    settings->skyLightStrength = ArgFloat(argc, argv, "skyLightStrength", 0.2f);
    settings->skyColor = ArgColor(argc, argv, "skyColor", (Color){ 174, 183, 190 });

    settings->groundLightStrength = ArgFloat(argc, argv, "groundLightStrength", 0.1f);
    settings->ambientLightStrength = ArgFloat(argc, argv, "ambientLightStrength", 1.0f);

    settings->exposure = ArgFloat(argc, argv, "exposure", 0.9f);

    settings->drawOrigin = ArgBool(argc, argv, "drawOrigin", true);
    settings->drawGrid = ArgBool(argc, argv, "drawGrid", false);
    settings->drawChecker = ArgBool(argc, argv, "drawChecker", true);
    settings->drawCapsules = ArgBool(argc, argv, "drawCapsules", true);
    settings->drawWireframes = ArgBool(argc, argv, "drawWireframes", false);
    settings->drawSkeleton = ArgBool(argc, argv, "drawSkeleton", true);
    settings->drawTransforms = ArgBool(argc, argv, "drawTransforms", false);
    settings->drawAO = ArgBool(argc, argv, "drawAO", true);
    settings->drawShadows = ArgBool(argc, argv, "drawShadows", true);
    settings->drawEndSites = ArgBool(argc, argv, "drawEndSites", true);
    settings->drawFPS = ArgBool(argc, argv, "drawFPS", false);
    settings->drawUI = ArgBool(argc, argv, "drawUI", true);
}

//--------------------------------------
// Scrubber
//--------------------------------------

typedef struct {

    bool playing;
    bool looping;
    float playTime;
    float playSpeed;
    bool frameSnap;
    int sampleMode;

    float timeLimit;
    int frameLimit;
    int frameMin;
    int frameMax;
    int frameMinSelect;
    int frameMaxSelect;
    bool frameMinEdit;
    bool frameMaxEdit;
    float timeMin;
    float timeMax;

} ScrubberSettings;

static inline void ScrubberSettingsInit(ScrubberSettings* settings, int argc, char** argv)
{
    settings->playing = ArgBool(argc, argv, "playing", true);
    settings->looping = ArgBool(argc, argv, "looping", false);
    settings->playTime = ArgFloat(argc, argv, "playTime", 0.0f);
    settings->playSpeed = ArgFloat(argc, argv, "playSpeed", 1.0f);
    settings->frameSnap = ArgBool(argc, argv, "frameSnap", true);
    settings->sampleMode = ArgEnum(argc, argv, "sampleMode", 3, (const char*[]){ "nearest", "linear", "cubic" }, 1);

    settings->timeLimit = 0.0f;
    settings->frameLimit = 0;
    settings->frameMin = 0;
    settings->frameMax = 0;
    settings->frameMinSelect = 0;
    settings->frameMaxSelect = 0;
    settings->frameMinEdit = false;
    settings->frameMaxEdit = false;
    settings->timeMin = 0.0f;
    settings->timeMax = 0.0f;
}

static inline void ScrubberSettingsRecomputeLimits(ScrubberSettings* settings, CharacterData* characterData)
{
    settings->frameLimit = 0;
    settings->timeLimit = 0.0f;
    for (int i = 0; i < characterData->count; i++)
    {
        settings->frameLimit = MaxInt(settings->frameLimit, characterData->bvhData[i].frameCount - 1);
        settings->timeLimit = Max(settings->timeLimit, (characterData->bvhData[i].frameCount - 1) * characterData->bvhData[i].frameTime);
    }
}

static inline void ScrubberSettingsInitMaxs(ScrubberSettings* settings, CharacterData* characterData)
{
    if (characterData->count == 0) { return; }

    settings->frameMax = characterData->bvhData[characterData->active].frameCount - 1;
    settings->frameMaxSelect = settings->frameMax;
    settings->timeMax = settings->frameMax * characterData->bvhData[characterData->active].frameTime;

    settings->frameMin = 0;
    settings->frameMinSelect = settings->frameMin;
    settings->timeMin = 0.0f;
}

static inline void ScrubberSettingsClamp(ScrubberSettings* settings, CharacterData* characterData)
{
    if (characterData->count == 0) { return; }

    settings->frameMax = ClampInt(settings->frameMax, 0, settings->frameLimit);
    settings->frameMaxSelect = settings->frameMax;
    settings->timeMax = settings->frameMax * characterData->bvhData[characterData->active].frameTime;

    settings->frameMin = ClampInt(settings->frameMin, 0, settings->frameMax);
    settings->frameMinSelect = settings->frameMin;
    settings->timeMin = settings->frameMin * characterData->bvhData[characterData->active].frameTime;

    settings->playTime = Clamp(settings->playTime, settings->timeMin, settings->timeMax);
}

//----------------------------------------------------------------------------------
// Drawing
//----------------------------------------------------------------------------------

static inline void DrawTransform(const Vector3 position, const Quaternion rotation, const float size)
{
    DrawLine3D(position, Vector3Add(position, Vector3RotateByQuaternion((Vector3){ size, 0.0, 0.0 }, rotation)), RED);
    DrawLine3D(position, Vector3Add(position, Vector3RotateByQuaternion((Vector3){ 0.0, size, 0.0 }, rotation)), GREEN);
    DrawLine3D(position, Vector3Add(position, Vector3RotateByQuaternion((Vector3){ 0.0, 0.0, size }, rotation)), BLUE);
}

static inline void DrawSkeleton(TransformData* xformData, bool drawEndSites, Color color, Color endSiteColor)
{
    for (int i = 0; i < xformData->jointCount; i++)
    {
        if (!xformData->endSite[i])
        {
            DrawSphereWires(
                xformData->globalPositions[i],
                0.01f,
                4,
                6,
                color);
        }
        else if (drawEndSites)
        {
            DrawCubeWiresV(
                xformData->globalPositions[i],
                (Vector3){ 0.02f, 0.02f, 0.02f },
                endSiteColor);
        }

        if (xformData->parents[i] != -1)
        {
            if (!xformData->endSite[i])
            {
                DrawLine3D(
                    xformData->globalPositions[i],
                    xformData->globalPositions[xformData->parents[i]],
                    color);
            }
            else if (drawEndSites)
            {
                DrawLine3D(
                    xformData->globalPositions[i],
                    xformData->globalPositions[xformData->parents[i]],
                    endSiteColor);
            }
        }
    }
}

static inline void DrawTransforms(TransformData* xformData)
{
    for (int i = 0; i < xformData->jointCount; i++)
    {
        if (!xformData->endSite[i])
        {
            DrawTransform(
                xformData->globalPositions[i],
                xformData->globalRotations[i],
                0.1f);
        }
    }
}

static inline void DrawWireFrames(CapsuleData* capsuleData, Color color)
{
    for (int i = 0; i < capsuleData->capsuleCount; i++)
    {
        Vector3 capsuleStart = CapsuleStart(capsuleData->capsulePositions[i], capsuleData->capsuleRotations[i], capsuleData->capsuleHalfLengths[i]);
        Vector3 capsuleEnd = CapsuleEnd(capsuleData->capsulePositions[i], capsuleData->capsuleRotations[i], capsuleData->capsuleHalfLengths[i]);
        float capsuleRadius = capsuleData->capsuleRadii[i];

        DrawSphereWires(capsuleStart, capsuleRadius, 4, 6, color);
        DrawSphereWires(capsuleEnd, capsuleRadius, 4, 6, color);
        DrawCylinderWiresEx(capsuleStart, capsuleEnd, capsuleRadius, capsuleRadius, 6, color);
    }
}

//----------------------------------------------------------------------------------
// GUI
//----------------------------------------------------------------------------------

static inline void GuiOrbitCamera(OrbitCamera* camera, CharacterData* characterData)
{
    GuiGroupBox((Rectangle){ 20, 10, 190, 200 }, "Camera");

    GuiLabel((Rectangle){ 30, 20, 150, 20 }, "Ctrl + Left Click - Rotate");
    GuiLabel((Rectangle){ 30, 40, 150, 20 }, "Mouse Scroll - Zoom");
    GuiLabel((Rectangle){ 30, 60, 150, 20 }, TextFormat("Target: [% 5.3f % 5.3f % 5.3f]", camera->cam3d.target.x, camera->cam3d.target.y, camera->cam3d.target.z));
    GuiLabel((Rectangle){ 30, 80, 150, 20 }, TextFormat("Azimuth: %5.3f", camera->azimuth));
    GuiLabel((Rectangle){ 30, 100, 150, 20 }, TextFormat("Altitude: %5.3f", camera->altitude));
    GuiLabel((Rectangle){ 30, 120, 150, 20 }, TextFormat("Distance: %5.3f", camera->distance));

    if (characterData->count > 0)
    {
        GuiToggle((Rectangle){ 30, 150, 100, 20 }, "Track", &camera->track);
        GuiComboBox((Rectangle){ 30, 180, 150, 20 }, characterData->jointNamesCombo[characterData->active], &camera->trackBone);
    }
}

static inline void GuiRenderSettings(RenderSettings* settings, CapsuleData* capsuleData, int screenWidth, int screenHeight)
{
    GuiGroupBox((Rectangle){ screenWidth - 260, 10, 240, 430 }, "Rendering");

    GuiSliderBar(
        (Rectangle){ screenWidth - 160, 20, 100, 20 },
        "Exposure",
        TextFormat("%5.2f", settings->exposure),
        &settings->exposure,
        0.0f, 3.0f);

    GuiSliderBar(
        (Rectangle){ screenWidth - 160, 50, 100, 20 },
        "Sun Light",
        TextFormat("%5.2f", settings->sunLightStrength),
        &settings->sunLightStrength,
        0.0f, 1.0f);

    if (GuiSliderBar(
        (Rectangle){ screenWidth - 160, 80, 100, 20 },
        "Sun Softness",
        TextFormat("%5.2f", settings->sunLightConeAngle),
        &settings->sunLightConeAngle,
        0.02f, PI / 4.0f))
    {
        CapsuleDataUpdateShadowLookupTable(capsuleData, settings->sunLightConeAngle);
    }

    GuiSliderBar(
        (Rectangle){ screenWidth - 160, 110, 100, 20 },
        "Sky Light",
        TextFormat("%5.2f", settings->skyLightStrength),
        &settings->skyLightStrength,
        0.0f, 1.0f);

    GuiSliderBar(
        (Rectangle){ screenWidth - 160, 140, 100, 20 },
        "Ambient Light",
        TextFormat("%5.2f", settings->ambientLightStrength),
        &settings->ambientLightStrength,
        0.0f, 2.0f);

    GuiSliderBar(
        (Rectangle){ screenWidth - 160, 170, 100, 20 },
        "Ground Light",
        TextFormat("%5.2f", settings->groundLightStrength),
        &settings->groundLightStrength,
        0.0f, 0.5f);

    GuiSliderBar(
        (Rectangle){ screenWidth - 160, 200, 100, 20 },
        "Sun Azimuth",
        TextFormat("%5.2f", settings->sunAzimuth),
        &settings->sunAzimuth,
        -PI, PI);

    GuiSliderBar(
        (Rectangle){ screenWidth - 160, 230, 100, 20 },
        "Sun Altitude",
        TextFormat("%5.2f", settings->sunAltitude),
        &settings->sunAltitude,
        0.0f, 0.49f * PI);

    GuiCheckBox((Rectangle){ screenWidth - 250, 260, 20, 20 }, "Draw Origin", &settings->drawOrigin);
    GuiCheckBox((Rectangle){ screenWidth - 130, 260, 20, 20 }, "Draw Grid", &settings->drawGrid);
    GuiCheckBox((Rectangle){ screenWidth - 250, 290, 20, 20 }, "Draw Checker", &settings->drawChecker);
    GuiCheckBox((Rectangle){ screenWidth - 130, 290, 20, 20 }, "Draw Capsules", &settings->drawCapsules);
    GuiCheckBox((Rectangle){ screenWidth - 250, 320, 20, 20 }, "Draw Wireframes", &settings->drawWireframes);
    GuiCheckBox((Rectangle){ screenWidth - 130, 320, 20, 20 }, "Draw Skeleton", &settings->drawSkeleton);
    GuiCheckBox((Rectangle){ screenWidth - 250, 350, 20, 20 }, "Draw Transforms", &settings->drawTransforms);
    GuiCheckBox((Rectangle){ screenWidth - 130, 350, 20, 20 }, "Draw AO", &settings->drawAO);
    GuiCheckBox((Rectangle){ screenWidth - 250, 380, 20, 20 }, "Draw Shadows", &settings->drawShadows);
    GuiCheckBox((Rectangle){ screenWidth - 130, 380, 20, 20 }, "Draw End Sites", &settings->drawEndSites);
    GuiCheckBox((Rectangle){ screenWidth - 250, 410, 20, 20 }, "Draw FPS", &settings->drawFPS);
    GuiLabel((Rectangle){ screenWidth - 130, 410, 100, 20 }, "H Key - Hide UI");
}

static inline void GuiCharacterData(
    CharacterData* characterData,
    GuiWindowFileDialogState* fileDialogState,
    ScrubberSettings* scrubberSettings,
    char* errMsg,
    int argc,
    char** argv)
{
    GuiGroupBox((Rectangle){ 20, 230, 190, (CHARACTERS_MAX - 1) * 30 + 160 }, "Characters");

#if !defined(PLATFORM_WEB)
    if (GuiButton((Rectangle){ 30, 240, 110, 20 }, "Open"))
    {
        fileDialogState->windowActive = true;
    }
#endif

    if (GuiButton((Rectangle){ 150, 240, 50, 20 }, "Clear"))
    {
        characterData->count = 0;
        errMsg[0] = '\0';
        ScrubberSettingsInit(scrubberSettings, argc, argv);
        SetWindowTitle("BVHView");
   }

    for (int i = 0; i < characterData->count; i++)
    {
        char bvhNameShort[20];
        bvhNameShort[0] = '\0';
        if (strlen(characterData->names[i]) + 1 <= 20)
        {
            strcat(bvhNameShort, characterData->names[i]);
        }
        else
        {
            memcpy(bvhNameShort, characterData->names[i], 16);
            memcpy(bvhNameShort + 16, "...", 4);
        }

        bool bvhSelected = i == characterData->active;
        GuiToggle((Rectangle){ 30, 270 + i * 30, 140, 20 }, bvhNameShort, &bvhSelected);

        if (bvhSelected && characterData->active != i)
        {
            characterData->active = i;
            ScrubberSettingsClamp(scrubberSettings, characterData);
            
            char windowTitle[512];
            snprintf(windowTitle, 512, "%s - BVHView", characterData->filePaths[characterData->active]);
            SetWindowTitle(windowTitle);
        }

        DrawRectangleRec((Rectangle){ 180, 270 + i * 30, 20, 20 }, characterData->colors[i]);
        DrawRectangleLinesEx((Rectangle){ 180, 270 + i * 30, 20, 20 }, 1, GRAY);

        if (IsMouseButtonPressed(MOUSE_BUTTON_LEFT))
        {
            Vector2 mousePosition = GetMousePosition();
            if (mousePosition.x > 180 && mousePosition.x < 200 &&
                mousePosition.y > 270 + i * 30 && mousePosition.y < 270 + i * 30 + 20)
            {
                characterData->colorPickerActive = !characterData->colorPickerActive;
            }
        }
    }

    bool scaleM = characterData->scales[characterData->active] == 1.0f;
    GuiToggle((Rectangle){ 30, 300 + (CHARACTERS_MAX - 1) * 30, 30, 20 }, "m", &scaleM);
    if (scaleM) { characterData->scales[characterData->active] = 1.0f; }

    bool scaleCM = characterData->scales[characterData->active] == 0.01f;
    GuiToggle((Rectangle){ 65, 300 + (CHARACTERS_MAX - 1) * 30, 30, 20 }, "cm", &scaleCM);
    if (scaleCM) { characterData->scales[characterData->active] = 0.01f; }

    bool scaleInches = characterData->scales[characterData->active] == 0.0254f;
    GuiToggle((Rectangle){ 100, 300 + (CHARACTERS_MAX - 1) * 30, 30, 20 }, "inch", &scaleInches);
    if (scaleInches) { characterData->scales[characterData->active] = 0.0254f; }

    bool scaleFeet = characterData->scales[characterData->active] == 0.3048f;
    GuiToggle((Rectangle){ 135, 300 + (CHARACTERS_MAX - 1) * 30, 30, 20 }, "feet", &scaleFeet);
    if (scaleFeet) { characterData->scales[characterData->active] = 0.3048f; }

    bool scaleAuto = characterData->scales[characterData->active] == characterData->autoScales[characterData->active];
    GuiToggle((Rectangle){ 170, 300 + (CHARACTERS_MAX - 1) * 30, 30, 20 }, "auto", &scaleAuto);
    if (scaleAuto) { characterData->scales[characterData->active] = characterData->autoScales[characterData->active]; }

    GuiSliderBar(
        (Rectangle){ 70, 330 + (CHARACTERS_MAX - 1) * 30, 100, 20 },
        "Radius",
        TextFormat("%5.2f", characterData->radii[characterData->active]),
        &characterData->radii[characterData->active],
        0.01f, 0.1f);

    GuiSliderBar(
        (Rectangle){ 70, 360 + (CHARACTERS_MAX - 1) * 30, 100, 20 },
        "Opacity",
        TextFormat("%5.2f", characterData->opacities[characterData->active]),
        &characterData->opacities[characterData->active],
        0.0f, 1.0f);
}

static inline void GuiScrubberSettings(
    ScrubberSettings* settings,
    CharacterData* characterData,
    int screenWidth,
    int screenHeight)
{
    if (characterData->count == 0) { return; }

    float frameTime = characterData->bvhData[characterData->active].frameTime;

    GuiGroupBox((Rectangle){ screenWidth / 2 - 600, screenHeight - 100, 1200, 90 }, "Scrubber");

    GuiLabel((Rectangle){ screenWidth / 2 - 480, screenHeight - 80, 150, 20 }, TextFormat("Frame Time: %f", frameTime));
    GuiCheckBox((Rectangle){ screenWidth / 2 - 350, screenHeight - 80, 20, 20 }, "Snap to Frame", &settings->frameSnap);
    GuiComboBox((Rectangle){ screenWidth / 2 - 240, screenHeight - 80, 100, 20 }, "Nearest;Linear;Cubic", &settings->sampleMode);

    GuiToggle((Rectangle){ screenWidth / 2 - 25, screenHeight - 80, 50, 20 }, "Play", &settings->playing);
    GuiToggle((Rectangle){ screenWidth / 2 - 85, screenHeight - 80, 50, 20 }, "Loop", &settings->looping);

    bool speed01x = settings->playSpeed == 0.1f;
    GuiToggle((Rectangle){ screenWidth / 2 + 40, screenHeight - 80, 30, 20 }, "0.1x", &speed01x); if (speed01x) { settings->playSpeed = 0.1f; }
    bool speed05x = settings->playSpeed == 0.5f;
    GuiToggle((Rectangle){ screenWidth / 2 + 80, screenHeight - 80, 30, 20 }, "0.5x", &speed05x); if (speed05x) { settings->playSpeed = 0.5f; }
    bool speed1x = settings->playSpeed == 1.0f;
    GuiToggle((Rectangle){ screenWidth / 2 + 120, screenHeight - 80, 30, 20 }, "1x", &speed1x); if (speed1x) { settings->playSpeed = 1.0f; }
    bool speed2x = settings->playSpeed == 2.0f;
    GuiToggle((Rectangle){ screenWidth / 2 + 160, screenHeight - 80, 30, 20 }, "2x", &speed2x); if (speed2x) { settings->playSpeed = 2.0f; }
    bool speed4x = settings->playSpeed == 4.0f;
    GuiToggle((Rectangle){ screenWidth / 2 + 200, screenHeight - 80, 30, 20 }, "4x", &speed4x); if (speed4x) { settings->playSpeed = 4.0f; }
    GuiSliderBar((Rectangle){ screenWidth / 2 + 240, screenHeight - 80, 70, 20 }, "", TextFormat("%5.2fx", settings->playSpeed), &settings->playSpeed, 0.0f, 4.0f);

    int frame = ClampInt((int)(settings->playTime / frameTime + 0.5f), settings->frameMin, settings->frameMax);

    if (GuiValueBox(
        (Rectangle){ screenWidth / 2 - 540, screenHeight - 80, 50, 20 },
        "Min   ", &settings->frameMinSelect, 0, settings->frameLimit, settings->frameMinEdit))
    {
        settings->frameMinEdit = !settings->frameMinEdit;
        if (!settings->frameMinEdit)
        {
            settings->frameMin = settings->frameMinSelect;
            ScrubberSettingsClamp(settings, characterData);
        }
    }

    if (GuiValueBox(
        (Rectangle){ screenWidth / 2 + 470, screenHeight - 80, 50, 20 },
        "Max   ", &settings->frameMaxSelect, 0, settings->frameLimit, settings->frameMaxEdit))
    {
        settings->frameMaxEdit = !settings->frameMaxEdit;

        if (!settings->frameMaxEdit)
        {
            settings->frameMax = settings->frameMaxSelect;
            ScrubberSettingsClamp(settings, characterData);
        }
    }

    GuiLabel(
        (Rectangle){ screenWidth / 2 + 530, screenHeight - 80, 100, 20 },
        TextFormat("of %i", settings->frameLimit));

    float frameFloatPrev = settings->frameSnap ? (float)frame : settings->playTime / frameTime;
    float frameFloat = frameFloatPrev;

    GuiSliderBar(
        (Rectangle){ screenWidth / 2 - 540, screenHeight - 50, 1080, 20 },
        TextFormat("%5.2f", settings->playTime),
        TextFormat("%i", frame),
        &frameFloat,
        (float)settings->frameMin, (float)settings->frameMax);

    if (frameFloat != frameFloatPrev)
    {
        if (settings->frameSnap)
        {
            frame = ClampInt((int)(frameFloat + 0.5f), settings->frameMin, settings->frameMax);
            settings->playTime = Clamp(frame * frameTime, settings->timeMin, settings->timeMax);
        }
        else
        {
            settings->playTime = Clamp(frameFloat * frameTime, settings->timeMin, settings->timeMax);
        }
    }
}

//----------------------------------------------------------------------------------
// Application
//----------------------------------------------------------------------------------

// Structure containing all of the application state which we can then pass to the Update function
typedef struct {

    int argc;
    char** argv;

    int screenWidth;
    int screenHeight;

    OrbitCamera camera;

    Shader shader;
    ShaderUniforms uniforms;

    Mesh groundPlaneMesh;
    Model groundPlaneModel;
    Model capsuleModel;

    CharacterData characterData;
    CapsuleData capsuleData;

    ScrubberSettings scrubberSettings;
    RenderSettings renderSettings;

    GuiWindowFileDialogState fileDialogState;

    char errMsg[512];

} ApplicationState;

// Update function - what is called to "tick" the application.
static void ApplicationUpdate(void* voidApplicationState)
{
    ApplicationState* app = voidApplicationState;

    // Process File Dialog

    if (app->fileDialogState.SelectFilePressed)
    {
        if (IsFileExtension(app->fileDialogState.fileNameText, ".bvh"))
        {
            char fileNameToLoad[512];
            snprintf(fileNameToLoad, 512, "%s/%s", app->fileDialogState.dirPathText, app->fileDialogState.fileNameText);

            if (CharacterDataLoadFromFile(&app->characterData, fileNameToLoad, app->errMsg, 512))
            {
                app->characterData.active = app->characterData.count - 1;

                CapsuleDataUpdateForCharacters(&app->capsuleData, &app->characterData);
                ScrubberSettingsRecomputeLimits(&app->scrubberSettings, &app->characterData);
                ScrubberSettingsInitMaxs(&app->scrubberSettings, &app->characterData);
                
                char windowTitle[512];
                snprintf(windowTitle, 512, "%s - BVHView", app->characterData.filePaths[app->characterData.active]);
                SetWindowTitle(windowTitle);
            }
        }
        else
        {
            snprintf(app->errMsg, 512, "Error: File '%s' is not a BVH file.", app->fileDialogState.fileNameText);
        }

        app->fileDialogState.SelectFilePressed = false;
    }

    // Process Dragged and Dropped Files

    if (IsFileDropped())
    {
        FilePathList droppedFiles = LoadDroppedFiles();

        int prevBvhCount = app->characterData.count;

        for (int i = 0; i < droppedFiles.count; i++)
        {
            if (CharacterDataLoadFromFile(&app->characterData, droppedFiles.paths[i], app->errMsg, 512))
            {
                app->characterData.active = app->characterData.count - 1;
            }
        }

        UnloadDroppedFiles(droppedFiles);

        if (app->characterData.count > prevBvhCount)
        {
            CapsuleDataUpdateForCharacters(&app->capsuleData, &app->characterData);
            ScrubberSettingsRecomputeLimits(&app->scrubberSettings, &app->characterData);
            ScrubberSettingsInitMaxs(&app->scrubberSettings, &app->characterData);

            char windowTitle[512];
            snprintf(windowTitle, 512, "%s - BVHView", app->characterData.filePaths[app->characterData.active]);
            SetWindowTitle(windowTitle);
        }
    }

    // Process Key Presses

    if (IsKeyPressed(KEY_H) && !app->fileDialogState.windowActive)
    {
        app->renderSettings.drawUI = !app->renderSettings.drawUI;
    }

    PROFILE_BEGIN(Update);

    // Tick time forward

    if (app->scrubberSettings.playing)
    {
        app->scrubberSettings.playTime += app->scrubberSettings.playSpeed * GetFrameTime();

        if (app->scrubberSettings.playTime >= app->scrubberSettings.timeMax)
        {
            app->scrubberSettings.playTime = app->scrubberSettings.looping ?
                fmod(app->scrubberSettings.playTime, app->scrubberSettings.timeMax) + app->scrubberSettings.timeMin :
                app->scrubberSettings.timeMax;
        }
    }

    // Sample Animation Data

    for (int i = 0; i < app->characterData.count; i++)
    {
        if (app->scrubberSettings.sampleMode == 0)
        {
            TransformDataSampleFrameNearest(
                &app->characterData.xformData[i],
                &app->characterData.bvhData[i],
                app->scrubberSettings.playTime,
                app->characterData.scales[i]);
        }
        else if (app->scrubberSettings.sampleMode == 1)
        {
            TransformDataSampleFrameLinear(
                &app->characterData.xformData[i],
                &app->characterData.xformTmp0[i],
                &app->characterData.xformTmp1[i],
                &app->characterData.bvhData[i],
                app->scrubberSettings.playTime,
                app->characterData.scales[i]);
        }
        else
        {
            TransformDataSampleFrameCubic(
                &app->characterData.xformData[i],
                &app->characterData.xformTmp0[i],
                &app->characterData.xformTmp1[i],
                &app->characterData.xformTmp2[i],
                &app->characterData.xformTmp3[i],
                &app->characterData.bvhData[i],
                app->scrubberSettings.playTime,
                app->characterData.scales[i]);
        }

        TransformDataForwardKinematics(&app->characterData.xformData[i]);
    }

    // Update Camera

    Vector3 cameraTarget = (Vector3){ 0.0f, 1.0f, 0.0f };

    if (app->characterData.count > 0 &&
        app->camera.track &&
        app->camera.trackBone < app->characterData.xformData[app->characterData.active].jointCount)
    {
        cameraTarget = app->characterData.xformData[app->characterData.active].globalPositions[app->camera.trackBone];
    }

    if (!app->fileDialogState.windowActive)
    {
        OrbitCameraUpdate(
            &app->camera,
            cameraTarget,
            (IsKeyDown(KEY_LEFT_CONTROL) && IsMouseButtonDown(0)) ? GetMouseDelta().x : 0.0f,
            (IsKeyDown(KEY_LEFT_CONTROL) && IsMouseButtonDown(0)) ? GetMouseDelta().y : 0.0f,
            GetMouseWheelMove(),
            GetFrameTime());
    }

    // Create Capsules

    CapsuleDataReset(&app->capsuleData);
    for (int i = 0; i < app->characterData.count; i++)
    {
        CapsuleDataAppendFromTransformData(
            &app->capsuleData,
            &app->characterData.xformData[i],
            app->characterData.radii[i],
            app->characterData.colors[i],
            app->characterData.opacities[i],
            !app->renderSettings.drawEndSites);
    }

    PROFILE_END(Update);

    // Rendering

    Frustum frustum = FrustumFromCameraMatrices(
        GetCameraProjectionMatrix(&app->camera.cam3d, app->screenHeight / app->screenWidth),
        GetCameraViewMatrix(&app->camera.cam3d));

    BeginDrawing();

    PROFILE_BEGIN(Rendering);

    ClearBackground(app->renderSettings.backgroundColor);

    BeginMode3D(app->camera.cam3d);

    // Set shader uniforms that don't change based on the object being drawn

    Vector3 sunColorValue = { app->renderSettings.sunColor.r / 255.0f, app->renderSettings.sunColor.g / 255.0f, app->renderSettings.sunColor.b / 255.0f };
    Vector3 skyColorValue = { app->renderSettings.skyColor.r / 255.0f, app->renderSettings.skyColor.g / 255.0f, app->renderSettings.skyColor.b / 255.0f };
    float objectSpecularity = 0.5f;
    float objectGlossiness = 10.0f;
    float objectOpacity = 1.0f;

    Vector3 sunLightPosition = Vector3RotateByQuaternion((Vector3){ 0.0f, 0.0f, 1.0f }, QuaternionFromAxisAngle((Vector3){ 0.0f, 1.0f, 0.0f }, app->renderSettings.sunAzimuth));
    Vector3 sunLightAxis = Vector3Normalize(Vector3CrossProduct(sunLightPosition, (Vector3){ 0.0f, 1.0f, 0.0f }));
    Vector3 sunLightDir = Vector3Negate(Vector3RotateByQuaternion(sunLightPosition, QuaternionFromAxisAngle(sunLightAxis, app->renderSettings.sunAltitude)));

    SetShaderValue(app->shader, app->uniforms.cameraPosition, &app->camera.cam3d.position, SHADER_UNIFORM_VEC3);
    SetShaderValue(app->shader, app->uniforms.exposure, &app->renderSettings.exposure, SHADER_UNIFORM_FLOAT);
    SetShaderValue(app->shader, app->uniforms.sunDir, &sunLightDir, SHADER_UNIFORM_VEC3);
    SetShaderValue(app->shader, app->uniforms.sunStrength, &app->renderSettings.sunLightStrength, SHADER_UNIFORM_FLOAT);
    SetShaderValue(app->shader, app->uniforms.sunColor, &sunColorValue, SHADER_UNIFORM_VEC3);
    SetShaderValue(app->shader, app->uniforms.skyStrength, &app->renderSettings.skyLightStrength, SHADER_UNIFORM_FLOAT);
    SetShaderValue(app->shader, app->uniforms.skyColor, &skyColorValue, SHADER_UNIFORM_VEC3);
    SetShaderValue(app->shader, app->uniforms.ambientStrength, &app->renderSettings.ambientLightStrength, SHADER_UNIFORM_FLOAT);
    SetShaderValue(app->shader, app->uniforms.groundStrength, &app->renderSettings.groundLightStrength, SHADER_UNIFORM_FLOAT);
    SetShaderValue(app->shader, app->uniforms.objectSpecularity, &objectSpecularity, SHADER_UNIFORM_FLOAT);
    SetShaderValue(app->shader, app->uniforms.objectGlossiness, &objectGlossiness, SHADER_UNIFORM_FLOAT);
    SetShaderValue(app->shader, app->uniforms.objectOpacity, &objectOpacity, SHADER_UNIFORM_FLOAT);
    SetShaderValue(app->shader, app->uniforms.aoLookupResolution, &app->capsuleData.aoLookupResolution, SHADER_UNIFORM_VEC2);
    SetShaderValue(app->shader, app->uniforms.shadowLookupResolution, &app->capsuleData.shadowLookupResolution, SHADER_UNIFORM_VEC2);
    SetShaderValueTexture(app->shader, app->uniforms.aoLookupTable, app->capsuleData.aoLookupTable);
    SetShaderValueTexture(app->shader, app->uniforms.shadowLookupTable, app->capsuleData.shadowLookupTable);
    
    // Draw Ground

    PROFILE_BEGIN(RenderingGround);

    if (app->renderSettings.drawChecker)
    {
        int groundIsCapsule = 0;
        Vector3 groundColor = { 1.0f, 1.0f, 1.0f };

        SetShaderValue(app->shader, app->uniforms.isCapsule, &groundIsCapsule, SHADER_UNIFORM_INT);
        SetShaderValue(app->shader, app->uniforms.objectColor, &groundColor, SHADER_UNIFORM_VEC3);

        // Draw ground in a grid of 10x10, 2 meter wide segments.
        
        for (int i = 0; i < 11; i++)
        {
            for (int j = 0; j < 11; j++)
            {
                // Check if we can cull ground segment

                Vector3 groundSegmentPosition =
                {
                    (((float)i / 10) - 0.5f) * 20.0f,
                    0.0f,
                    (((float)j / 10) - 0.5f) * 20.0f,
                };                
                
                if (!FrustumContainsSphere(frustum, groundSegmentPosition, sqrtf(2.0f)))
                {
                    continue;
                }

                PROFILE_BEGIN(RenderingGroundSegment);
                
                // Gather all capsules casting AO on this ground segment
                
                PROFILE_BEGIN(RenderingGroundSegmentAO);
                
                app->capsuleData.aoCapsuleCount = 0;
                if (app->renderSettings.drawCapsules && app->renderSettings.drawAO)
                {  
                    CapsuleDataUpdateAOCapsulesForGroundSegment(&app->capsuleData, groundSegmentPosition);
                }
                int aoCapsuleCount = MinInt(app->capsuleData.aoCapsuleCount, AO_CAPSULES_MAX);

                PROFILE_END(RenderingGroundSegmentAO);
                
                SetShaderValue(app->shader, app->uniforms.aoCapsuleCount, &aoCapsuleCount, SHADER_UNIFORM_INT);
                SetShaderValueV(app->shader, app->uniforms.aoCapsuleStarts, app->capsuleData.aoCapsuleStarts, SHADER_UNIFORM_VEC3, aoCapsuleCount);
                SetShaderValueV(app->shader, app->uniforms.aoCapsuleVectors, app->capsuleData.aoCapsuleVectors, SHADER_UNIFORM_VEC3, aoCapsuleCount);
                SetShaderValueV(app->shader, app->uniforms.aoCapsuleRadii, app->capsuleData.aoCapsuleRadii, SHADER_UNIFORM_FLOAT, aoCapsuleCount);
                
                // Gather all capsules casting shadows on this ground segment
                
                PROFILE_BEGIN(RenderingGroundSegmentShadow);

                app->capsuleData.shadowCapsuleCount = 0;
                if (app->renderSettings.drawCapsules && app->renderSettings.drawShadows)
                {
                    CapsuleDataUpdateShadowCapsulesForGroundSegment(&app->capsuleData, groundSegmentPosition, sunLightDir, app->renderSettings.sunLightConeAngle);
                }
                int shadowCapsuleCount = MinInt(app->capsuleData.shadowCapsuleCount, SHADOW_CAPSULES_MAX);

                PROFILE_END(RenderingGroundSegmentShadow);
                
                SetShaderValue(app->shader, app->uniforms.shadowCapsuleCount, &shadowCapsuleCount, SHADER_UNIFORM_INT);
                SetShaderValueV(app->shader, app->uniforms.shadowCapsuleStarts, app->capsuleData.shadowCapsuleStarts, SHADER_UNIFORM_VEC3, shadowCapsuleCount);
                SetShaderValueV(app->shader, app->uniforms.shadowCapsuleVectors, app->capsuleData.shadowCapsuleVectors, SHADER_UNIFORM_VEC3, shadowCapsuleCount);
                SetShaderValueV(app->shader, app->uniforms.shadowCapsuleRadii, app->capsuleData.shadowCapsuleRadii, SHADER_UNIFORM_FLOAT, shadowCapsuleCount);
                
                // Draw

                DrawModel(app->groundPlaneModel, groundSegmentPosition, 1.0f, WHITE);

                PROFILE_END(RenderingGroundSegment);
            }
        }
    }

    PROFILE_END(RenderingGround);

    // Draw Capsules

    PROFILE_BEGIN(RenderingCapsules);

    if (app->renderSettings.drawCapsules)
    {
        // Depth sort back to front for transparency

        for (int i = 0; i < app->capsuleData.capsuleCount; i++)
        {
            app->capsuleData.capsuleSort[i].index = i;
            app->capsuleData.capsuleSort[i].value = Vector3Distance(app->camera.cam3d.position, app->capsuleData.capsulePositions[i]);
        }

        qsort(app->capsuleData.capsuleSort, app->capsuleData.capsuleCount, sizeof(CapsuleSort), CapsuleSortCompareLess);

        // Render

        int capsuleIsCapsule = 1;
        SetShaderValue(app->shader, app->uniforms.isCapsule, &capsuleIsCapsule, SHADER_UNIFORM_INT);

        for (int i = 0; i < app->capsuleData.capsuleCount; i++)
        {
            int j = app->capsuleData.capsuleSort[i].index;
            
            // Check if we can cull capsule
            
            Vector3 capsulePosition = app->capsuleData.capsulePositions[j];
            float capsuleHalfLength = app->capsuleData.capsuleHalfLengths[j];
            float capsuleRadius = app->capsuleData.capsuleRadii[j];

            if (!FrustumContainsSphere(frustum, capsulePosition, capsuleHalfLength + capsuleRadius))
            {
                continue;
            }
            
            PROFILE_BEGIN(RenderingCapsulesCapsule);
            
            // If capsule is semi-transparent disable depth mask
            
            if (app->capsuleData.capsuleOpacities[j] < 1.0f)
            {
                rlDrawRenderBatchActive();
                rlDisableDepthMask();
            }
            
            // Set shader properties
            
            Quaternion capsuleRotation = app->capsuleData.capsuleRotations[j];
            Vector3 capsuleStart = CapsuleStart(capsulePosition, capsuleRotation, capsuleHalfLength);
            Vector3 capsuleVector = CapsuleVector(capsulePosition, capsuleRotation, capsuleHalfLength);

            SetShaderValue(app->shader, app->uniforms.objectColor, &app->capsuleData.capsuleColors[j], SHADER_UNIFORM_VEC3);
            SetShaderValue(app->shader, app->uniforms.objectOpacity, &app->capsuleData.capsuleOpacities[j], SHADER_UNIFORM_FLOAT);
            SetShaderValue(app->shader, app->uniforms.capsulePosition, &app->capsuleData.capsulePositions[j], SHADER_UNIFORM_VEC3);
            SetShaderValue(app->shader, app->uniforms.capsuleRotation, &app->capsuleData.capsuleRotations[j], SHADER_UNIFORM_VEC4);
            SetShaderValue(app->shader, app->uniforms.capsuleHalfLength, &app->capsuleData.capsuleHalfLengths[j], SHADER_UNIFORM_FLOAT);
            SetShaderValue(app->shader, app->uniforms.capsuleRadius, &app->capsuleData.capsuleRadii[j], SHADER_UNIFORM_FLOAT);
            SetShaderValue(app->shader, app->uniforms.capsuleStart, &capsuleStart, SHADER_UNIFORM_VEC3);
            SetShaderValue(app->shader, app->uniforms.capsuleVector, &capsuleVector, SHADER_UNIFORM_VEC3);
            
            // Find all capsules casting AO on this capsule

            PROFILE_BEGIN(RenderingCapsulesCapsuleAO);

            app->capsuleData.aoCapsuleCount = 0;
            if (app->renderSettings.drawAO)
            {
                CapsuleDataUpdateAOCapsulesForCapsule(&app->capsuleData, j);
            }
            int aoCapsuleCount = MinInt(app->capsuleData.aoCapsuleCount, AO_CAPSULES_MAX);
            
            PROFILE_END(RenderingCapsulesCapsuleAO);

            SetShaderValue(app->shader, app->uniforms.aoCapsuleCount, &aoCapsuleCount, SHADER_UNIFORM_INT);
            SetShaderValueV(app->shader, app->uniforms.aoCapsuleStarts, app->capsuleData.aoCapsuleStarts, SHADER_UNIFORM_VEC3, aoCapsuleCount);
            SetShaderValueV(app->shader, app->uniforms.aoCapsuleVectors, app->capsuleData.aoCapsuleVectors, SHADER_UNIFORM_VEC3, aoCapsuleCount);
            SetShaderValueV(app->shader, app->uniforms.aoCapsuleRadii, app->capsuleData.aoCapsuleRadii, SHADER_UNIFORM_FLOAT, aoCapsuleCount);

            // Find all capsules casting shadows on this capsule

            PROFILE_BEGIN(RenderingCapsulesCapsuleShadow);

            app->capsuleData.shadowCapsuleCount = 0;
            if (app->renderSettings.drawShadows)
            {
                CapsuleDataUpdateShadowCapsulesForCapsule(&app->capsuleData, j, sunLightDir, app->renderSettings.sunLightConeAngle);
            }
            int shadowCapsuleCount = MinInt(app->capsuleData.shadowCapsuleCount, SHADOW_CAPSULES_MAX);

            PROFILE_END(RenderingCapsulesCapsuleShadow);

            SetShaderValue(app->shader, app->uniforms.shadowCapsuleCount, &shadowCapsuleCount, SHADER_UNIFORM_INT);
            SetShaderValueV(app->shader, app->uniforms.shadowCapsuleStarts, app->capsuleData.shadowCapsuleStarts, SHADER_UNIFORM_VEC3, shadowCapsuleCount);
            SetShaderValueV(app->shader, app->uniforms.shadowCapsuleVectors, app->capsuleData.shadowCapsuleVectors, SHADER_UNIFORM_VEC3, shadowCapsuleCount);
            SetShaderValueV(app->shader, app->uniforms.shadowCapsuleRadii, app->capsuleData.shadowCapsuleRadii, SHADER_UNIFORM_FLOAT, shadowCapsuleCount);

            // Draw

            DrawModel(app->capsuleModel, Vector3Zero(), 1.0f, WHITE);
            
            // Reset depth mask if rendered semi-transparent
            
            if (app->capsuleData.capsuleOpacities[j] < 1.0f)
            {
                rlDrawRenderBatchActive();
                rlEnableDepthMask();
            }

            PROFILE_END(RenderingCapsulesCapsule);
        }
    }

    PROFILE_END(RenderingCapsules);

    // Grid

    if (app->renderSettings.drawGrid)
    {
        DrawGrid(20, 1.0f);
    }

    // Origin

    if (app->renderSettings.drawOrigin)
    {
        DrawTransform(
            (Vector3){ 0.0f, 0.01f, 0.0f },
            QuaternionIdentity(),
            1.0f);
    }

    // Disable Depth Test

    rlDrawRenderBatchActive();
    rlDisableDepthTest();

    // Draw Capsule Wireframes

    if (app->renderSettings.drawWireframes)
    {
        DrawWireFrames(&app->capsuleData, DARKGRAY);
    }

    // Draw Bones

    if (app->renderSettings.drawSkeleton)
    {
        for (int i = 0; i < app->characterData.count; i++)
        {
            DrawSkeleton(
                &app->characterData.xformData[i],
                app->renderSettings.drawEndSites,
                DARKGRAY,
                GRAY);
        }
    }

    // Draw Joint Transforms

    if (app->renderSettings.drawTransforms)
    {
        for (int i = 0; i < app->characterData.count; i++)
        {
            DrawTransforms(&app->characterData.xformData[i]);
        }
    }

    // Re-Enable Depth Test

    rlDrawRenderBatchActive();
    rlEnableDepthTest();

    // Rendering Done

    EndMode3D();

    PROFILE_END(Rendering);

    // Draw UI

    PROFILE_BEGIN(Gui);

    if (app->renderSettings.drawUI)
    {
        if (app->fileDialogState.windowActive) { GuiLock(); }

        // Error Message

        DrawText(app->errMsg, 250, 20, 15, RED);

        if (app->characterData.count == 0)
        {
            DrawText("Drag and Drop .bvh files to open them.",
              app->screenWidth / 2 - 300, app->screenHeight / 2 - 15, 30, DARKGRAY);
        }

        // Render Settings

        GuiRenderSettings(&app->renderSettings, &app->capsuleData, app->screenWidth, app->screenHeight);

        // FPS

        if (app->renderSettings.drawFPS)
        {
            DrawFPS(230, 10);
        }

        // Camera Settings

        GuiOrbitCamera(&app->camera, &app->characterData);

        // Characters

        GuiCharacterData(&app->characterData, &app->fileDialogState, &app->scrubberSettings, app->errMsg, app->argc, app->argv);

        // Color Picker

        if (app->characterData.colorPickerActive)
        {
            GuiGroupBox((Rectangle){ app->screenWidth - 180, 450, 160, 140 }, "Color Picker");
            GuiColorPicker((Rectangle){ app->screenWidth - 165, 465, 110, 110 }, NULL, &app->characterData.colors[app->characterData.active]);
        }

        // Scrubber

        GuiScrubberSettings(&app->scrubberSettings, &app->characterData, app->screenWidth, app->screenHeight);

        // File Dialog

        if (app->fileDialogState.windowActive) { GuiUnlock(); }
        
        GuiWindowFileDialog(&app->fileDialogState);
    }

    PROFILE_END(Gui);

#if defined(ENABLE_PROFILE) && defined(_WIN32)

    // Display Profile Records

    PROFILE_TICKERS_UPDATE();
    
    for (int i = 0; i < globalProfileRecords.num; i++)
    {
        GuiLabel((Rectangle){ 260, 10 + (float)i * 20, 200, 20 }, globalProfileRecords.records[i]->name);
        GuiLabel((Rectangle){ 450, 10 + (float)i * 20, 100, 20 }, TextFormat("%6.1f us", globalProfileTickers.times[i]));
        GuiLabel((Rectangle){ 550, 10 + (float)i * 20, 100, 20 }, TextFormat("%i calls", globalProfileTickers.samples[i]));
    }
#endif

    // Done

    EndDrawing();
}

//----------------------------------------------------------------------------------
// Main
//----------------------------------------------------------------------------------

int main(int argc, char** argv)
{
    PROFILE_INIT();
    PROFILE_TICKERS_INIT();
    
    // Init Application State
    
    ApplicationState app;
    app.argc = argc;
    app.argv = argv;    
    app.screenWidth = ArgInt(argc, argv, "screenWidth", 1280);
    app.screenHeight = ArgInt(argc, argv, "screenHeight", 720);
    
    // Init Window

    SetConfigFlags(FLAG_VSYNC_HINT);
    SetConfigFlags(FLAG_MSAA_4X_HINT);
    InitWindow(app.screenWidth, app.screenHeight, "BVHView");
    SetTargetFPS(60);

    // Camera

    OrbitCameraInit(&app.camera, argc, argv);

    // Shader

    app.shader = LoadShaderFromMemory(shaderVS, shaderFS);
    ShaderUniformsInit(&app.uniforms, app.shader);

    // Models

    app.groundPlaneMesh = GenMeshPlane(2.0f, 2.0f, 1, 1);
    app.groundPlaneModel = LoadModelFromMesh(app.groundPlaneMesh);
    app.groundPlaneModel.materials[0].shader = app.shader;

    app.capsuleModel = LoadOBJFromMemory(capsuleOBJ);
    app.capsuleModel.materials[0].shader = app.shader;

    // Character Data

    CharacterDataInit(&app.characterData, argc, argv);

    // Capsule Data

    CapsuleDataInit(&app.capsuleData);

    // Scrubber Settings

    ScrubberSettingsInit(&app.scrubberSettings, argc, argv);

    // Render Settings

    RenderSettingsInit(&app.renderSettings, argc, argv);
    CapsuleDataUpdateShadowLookupTable(&app.capsuleData, app.renderSettings.sunLightConeAngle);

    // File Dialog

    app.fileDialogState = InitGuiWindowFileDialog(GetWorkingDirectory());

    // Reset Error Message
    
    app.errMsg[0] = '\0';

    // Load any files given as command line arguments

    for (int i = 1; i < argc; i++)
    {
        if (argv[i][0] == '-') { continue; }

        CharacterDataLoadFromFile(&app.characterData, argv[i], app.errMsg, 512);
    }

    // If any characters loaded, update capsules and scrubber

    if (app.characterData.count > 0)
    {
        app.characterData.active = app.characterData.count - 1;

        CapsuleDataUpdateForCharacters(&app.capsuleData, &app.characterData);
        ScrubberSettingsRecomputeLimits(&app.scrubberSettings, &app.characterData);
        ScrubberSettingsInitMaxs(&app.scrubberSettings, &app.characterData);
        
        char windowTitle[512];
        snprintf(windowTitle, 512, "%s - BVHView", app.characterData.filePaths[app.characterData.active]);
        SetWindowTitle(windowTitle);
    }

    // Game Loop

#if defined(PLATFORM_WEB)
    emscripten_set_main_loop_arg(ApplicationUpdate, &app, 0, 1);
#else
    while (!WindowShouldClose())
    {
        ApplicationUpdate(&app);
    }
#endif

    // Unload and finish

    CapsuleDataFree(&app.capsuleData);
    CharacterDataFree(&app.characterData);

    UnloadModel(app.capsuleModel);
    UnloadModel(app.groundPlaneModel);
    UnloadShader(app.shader);

    CloseWindow();

    return 0;
}
<|MERGE_RESOLUTION|>--- conflicted
+++ resolved
@@ -1,4387 +1,4378 @@
-/*******************************************************************************************
-*
-*    BVHView - A simple BVH animation viewer written using raylib
-*
-*  This is a simple viewer for the .bvh animation file format made using raylib. For more
-*  info on the motivation behind it and information on features and documentation please 
-*  see: https://theorangeduck.com/page/bvhview
-*
-*  The program itself essentially consists of the following components:
-*
-*     - A parser for the BVH file format
-*     - A set of functions for sampling data from particular frames of the BVH file.
-*     - A set of functions for creating capsules from the skeleton structure of the BVH data 
-*       and animation transforms.
-*     - A (relatively) efficient and high quality shader for rendering capsules that includes 
-*       nice lighting, soft shadows, and some CPU based culling to limit the amount of work
-*       required by the GPU.
-*
-*  Coding style is roughly meant to follow the rest of raylib and community contributions
-*  are very welcome.
-*
-*******************************************************************************************/
-
-#include <assert.h>
-#include <stdio.h>
-#include <stdlib.h>
-#include <stdint.h>
-#include <ctype.h>
-<<<<<<< HEAD
-#include <float.h>
-=======
-#include <errno.h>
->>>>>>> bd0ab474
-
-#include "raylib.h"
-#include "rcamera.h"
-#include "raymath.h"
-#include "rlgl.h"
-#define RAYGUI_WINDOWBOX_STATUSBAR_HEIGHT 24
-#define GUI_WINDOW_FILE_DIALOG_IMPLEMENTATION
-#include "../examples/custom_file_dialog/gui_window_file_dialog.h"
-#define RAYGUI_IMPLEMENTATION
-#include "raygui.h"
-
-#if defined(PLATFORM_WEB)
-#include <emscripten/emscripten.h>
-#endif
-
-//----------------------------------------------------------------------------------
-// Profiling
-//----------------------------------------------------------------------------------
-
-<<<<<<< HEAD
-// Un-comment to enable profiling
-//#define ENABLE_PROFILE
-=======
-//#define ENABLE_PROFILE
-
-#if defined(ENABLE_PROFILE)
->>>>>>> bd0ab474
-
-// Profiling only available on Windows
-#if defined(ENABLE_PROFILE) && defined(_WIN32)
-
-#include <profileapi.h>
-
-enum
-{
-    // Max number of profile records (profiled code locations) 
-    PROFILE_RECORD_MAX = 512,
-    
-    // Maximum number of timer samples per record
-    PROFILE_RECORD_SAMPLE_MAX = 128,
-};
-
-// A single record for a profiled code location with a cyclic buffer of start and end times.
-typedef struct 
-{
-    const char* name;
-    uint32_t idx;
-    uint32_t num;
-    
-    struct {
-        LARGE_INTEGER start;
-        LARGE_INTEGER end;
-    } samples[PROFILE_RECORD_SAMPLE_MAX];
-    
-} ProfileRecord;
-
-// Structure containing space for all profiled code locations
-typedef struct
-{
-    uint32_t num;
-    LARGE_INTEGER freq;
-    ProfileRecord* records[PROFILE_RECORD_MAX];
-    
-} ProfileRecordData;
-
-// Global variable storing all the profile record data
-static ProfileRecordData globalProfileRecords;
-
-// Init the Profile Record Data. Must be called at program start
-static void ProfileRecordDataInit()
-{
-    globalProfileRecords.num = 0;
-    QueryPerformanceFrequency(&globalProfileRecords.freq);
-    memset(globalProfileRecords.records, 0, sizeof(ProfileRecord*) * PROFILE_RECORD_MAX);
-}
-
-// If uninitialized, then initialize the profile record, then store the start time
-static inline void ProfileRecordBegin(ProfileRecord* record, const char* name)
-{
-    if (!record->name && globalProfileRecords.num < PROFILE_RECORD_MAX)
-    {
-        record->name = name;
-        record->idx = 0;
-        record->num = 0;
-        globalProfileRecords.records[globalProfileRecords.num] = record;
-        globalProfileRecords.num++;
-    }
-  
-    QueryPerformanceCounter(&record->samples[record->idx].start);
-}
-
-// Store the end time and increment the record sample num
-static inline void ProfileRecordEnd(ProfileRecord* record)
-{
-    QueryPerformanceCounter(&record->samples[record->idx].end);
-    record->idx = (record->idx + 1) % PROFILE_RECORD_SAMPLE_MAX;
-    record->num++;
-}
-
-// Tickers record a rolling average of Profile Record durations in microseconds
-typedef struct
-{
-    uint64_t unitScale; 
-    double alpha;
-    uint32_t samples[PROFILE_RECORD_MAX];
-    uint64_t iterations[PROFILE_RECORD_MAX];
-    double averages[PROFILE_RECORD_MAX];
-    double times[PROFILE_RECORD_MAX];
-    
-} ProfileTickers;
-
-// Global profile tickers data
-static ProfileTickers globalProfileTickers;
-
-// Initialize ticker data
-static inline void ProfileTickersInit()
-{
-    globalProfileTickers.unitScale = 1000000; // Microseconds
-    globalProfileTickers.alpha = 0.9f;
-    memset(globalProfileTickers.samples, 0, sizeof(uint32_t) * PROFILE_RECORD_MAX);
-    memset(globalProfileTickers.iterations, 0, sizeof(uint64_t) * PROFILE_RECORD_MAX);
-    memset(globalProfileTickers.averages, 0, sizeof(double) * PROFILE_RECORD_MAX);
-    memset(globalProfileTickers.times, 0, sizeof(double) * PROFILE_RECORD_MAX);
-}
-
-// Update tickers and compute the rolling average of the duration
-static inline void ProfileTickersUpdate()
-{
-    for (int i = 0; i < globalProfileRecords.num; i++)
-    {
-        ProfileRecord* record = globalProfileRecords.records[i];
-        
-        if (record && record->name)
-        {
-            globalProfileTickers.samples[i] = record->num;
-            
-            int bufferedSampleNum = record->num < PROFILE_RECORD_SAMPLE_MAX ? record->num : PROFILE_RECORD_SAMPLE_MAX;
-            
-            for (int j = 0; j < bufferedSampleNum; j++)
-            {
-                double time = (double)((
-                    record->samples[j].end.QuadPart - 
-                    record->samples[j].start.QuadPart) * globalProfileTickers.unitScale) / 
-                        (double)globalProfileRecords.freq.QuadPart;
-                    
-                globalProfileTickers.iterations[i]++;
-                globalProfileTickers.averages[i] = globalProfileTickers.alpha * globalProfileTickers.averages[i] + (1.0 - globalProfileTickers.alpha) * time;
-                globalProfileTickers.times[i] = globalProfileTickers.averages[i] / (1.0 - pow(globalProfileTickers.alpha, globalProfileTickers.iterations[i]));
-            }
-            
-            // Flush Samples
-            record->idx = 0;
-            record->num = 0;
-        }
-    }
-}
-
-#define PROFILE_INIT() ProfileRecordDataInit(); 
-#define PROFILE_BEGIN(NAME) static ProfileRecord __PROFILE_RECORD_##NAME; ProfileRecordBegin(&__PROFILE_RECORD_##NAME, #NAME);
-#define PROFILE_END(NAME) ProfileRecordEnd(&__PROFILE_RECORD_##NAME);
-
-#define PROFILE_TICKERS_INIT() ProfileTickersInit();
-#define PROFILE_TICKERS_UPDATE() ProfileTickersUpdate()
-
-#else
-#define PROFILE_INIT() 
-#define PROFILE_BEGIN(NAME) 
-#define PROFILE_END(NAME) 
-
-#define PROFILE_TICKERS_INIT()
-#define PROFILE_TICKERS_UPDATE()
-#endif
-
-//----------------------------------------------------------------------------------
-// Additional Raylib Functions
-//----------------------------------------------------------------------------------
-
-static inline float Max(float x, float y)
-{
-    return x > y ? x : y;
-}
-
-static inline float Min(float x, float y)
-{
-    return x < y ? x : y;
-}
-
-static inline float Saturate(float x)
-{
-    return Clamp(x, 0.0f, 1.0f);
-}
-
-static inline float Square(float x)
-{
-    return x * x;
-}
-
-static inline int ClampInt(int x, int min, int max)
-{
-    return x < min ? min : x > max ? max : x;
-}
-
-static inline int MaxInt(int x, int y)
-{
-    return x > y ? x : y;
-}
-
-static inline int MinInt(int x, int y)
-{
-    return x < y ? x : y;
-}
-
-// This is a safe version of QuaternionBetween which returns a 180 deg rotation
-// at the singularity where vectors are facing exactly in opposite directions
-static inline Quaternion QuaternionBetween(Vector3 p, Vector3 q)
-{
-    Vector3 c = Vector3CrossProduct(p, q);
-
-    Quaternion o = {
-        c.x,
-        c.y,
-        c.z,
-        sqrtf(Vector3DotProduct(p, p) * Vector3DotProduct(q, q)) + Vector3DotProduct(p, q),
-    };
-    
-    return QuaternionLength(o) < 1e-8f ?
-        QuaternionFromAxisAngle((Vector3){ 1.0f, 0.0f, 0.0f }, PI) :
-        QuaternionNormalize(o);
-}
-
-// Puts the quaternion in the hemisphere closest to the identity
-static inline Quaternion QuaternionAbsolute(Quaternion q)
-{
-    if (q.w < 0.0f)
-    {
-        q.x = -q.x;
-        q.y = -q.y;
-        q.z = -q.z;
-        q.w = -q.w;
-    }
-
-    return q;
-}
-
-// Quaternion exponent, log, and angle axis functions (see: https://theorangeduck.com/page/exponential-map-angle-axis-angular-velocity)
-
-static inline Quaternion QuaternionExp(Vector3 v)
-{
-    float halfangle = sqrtf(v.x*v.x + v.y*v.y + v.z*v.z);
-
-    if (halfangle < 1e-4f)
-    {
-        return QuaternionNormalize((Quaternion){ v.x, v.y, v.z, 1.0f });
-    }
-    else
-    {
-        float c = cosf(halfangle);
-        float s = sinf(halfangle) / halfangle;
-        return (Quaternion){ s * v.x, s * v.y, s * v.z, c };
-    }
-}
-
-static inline Vector3 QuaternionLog(Quaternion q)
-{
-    float length = sqrtf(q.x*q.x + q.y*q.y + q.z*q.z);
-
-    if (length < 1e-4f)
-    {
-        return (Vector3){ q.x, q.y, q.z };
-    }
-    else
-    {
-        float halfangle = acosf(Clamp(q.w, -1.0f, 1.0f));
-        return Vector3Scale((Vector3){ q.x, q.y, q.z }, halfangle / length);
-    }
-}
-
-static inline Vector3 QuaternionToScaledAngleAxis(Quaternion q)
-{
-    return Vector3Scale(QuaternionLog(q), 2.0f);
-}
-
-static inline Quaternion QuaternionFromScaledAngleAxis(Vector3 v)
-{
-    return QuaternionExp(Vector3Scale(v, 0.5f));
-}
-
-// Cubic Interpolation (see: https://theorangeduck.com/page/cubic-interpolation-quaternions)
-
-static inline Vector3 Vector3Hermite(Vector3 p0, Vector3 p1, Vector3 v0, Vector3 v1, float alpha)
-{
-    float x = alpha;
-    float w0 = 2*x*x*x - 3*x*x + 1;
-    float w1 = 3*x*x - 2*x*x*x;
-    float w2 = x*x*x - 2*x*x + x;
-    float w3 = x*x*x - x*x;
-
-    return Vector3Add(
-        Vector3Add(Vector3Scale(p0, w0), Vector3Scale(p1, w1)),
-        Vector3Add(Vector3Scale(v0, w2), Vector3Scale(v1, w3)));
-}
-
-static inline Vector3 Vector3InterpolateCubic(Vector3 p0, Vector3 p1, Vector3 p2, Vector3 p3, float alpha)
-{
-    Vector3 v1 = Vector3Scale(Vector3Add(Vector3Subtract(p1, p0), Vector3Subtract(p2, p1)), 0.5f);
-    Vector3 v2 = Vector3Scale(Vector3Add(Vector3Subtract(p2, p1), Vector3Subtract(p3, p2)), 0.5f);
-    return Vector3Hermite(p1, p2, v1, v2, alpha);
-}
-
-static inline Quaternion QuaternionHermite(Quaternion r0, Quaternion r1, Vector3 v0, Vector3 v1, float alpha)
-{
-    float x = alpha;
-    float w1 = 3*x*x - 2*x*x*x;
-    float w2 = x*x*x - 2*x*x + x;
-    float w3 = x*x*x - x*x;
-
-    Vector3 r1r0 = QuaternionToScaledAngleAxis(QuaternionAbsolute(QuaternionMultiply(r1, QuaternionInvert(r0))));
-
-    return QuaternionMultiply(QuaternionFromScaledAngleAxis(
-        Vector3Add(Vector3Add(Vector3Scale(r1r0, w1), Vector3Scale(v0, w2)), Vector3Scale(v1, w3))), r0);
-}
-
-static inline Quaternion QuaternionInterpolateCubic(Quaternion r0, Quaternion r1, Quaternion r2, Quaternion r3, float alpha)
-{
-    Vector3 r1r0 = QuaternionToScaledAngleAxis(QuaternionAbsolute(QuaternionMultiply(r1, QuaternionInvert(r0))));
-    Vector3 r2r1 = QuaternionToScaledAngleAxis(QuaternionAbsolute(QuaternionMultiply(r2, QuaternionInvert(r1))));
-    Vector3 r3r2 = QuaternionToScaledAngleAxis(QuaternionAbsolute(QuaternionMultiply(r3, QuaternionInvert(r2))));
-
-    Vector3 v1 = Vector3Scale(Vector3Add(r1r0, r2r1), 0.5f);
-    Vector3 v2 = Vector3Scale(Vector3Add(r2r1, r3r2), 0.5f);
-    return QuaternionHermite(r1, r2, v1, v2, alpha);
-}
-
-// Frustum culling (based off https://github.com/JeffM2501/raylibExtras)
-
-typedef struct
-{
-    Vector4 back;
-    Vector4 front;
-    Vector4 bottom;
-    Vector4 top;
-    Vector4 right;
-    Vector4 left;
-    
-} Frustum;
-
-static inline Vector4 FrustumPlaneNormalize(Vector4 plane)
-{
-    float magnitude = sqrtf(Square(plane.x) + Square(plane.y) + Square(plane.z));
-    plane.x /= magnitude;
-    plane.y /= magnitude;
-    plane.z /= magnitude;
-    plane.w /= magnitude;
-    return plane;
-}
-
-static inline Frustum FrustumFromCameraMatrices(Matrix projection, Matrix modelview)
-{
-    Matrix planes = { 0 };
-    planes.m0 = modelview.m0 * projection.m0 + modelview.m1 * projection.m4 + modelview.m2 * projection.m8 + modelview.m3 * projection.m12;
-    planes.m1 = modelview.m0 * projection.m1 + modelview.m1 * projection.m5 + modelview.m2 * projection.m9 + modelview.m3 * projection.m13;
-    planes.m2 = modelview.m0 * projection.m2 + modelview.m1 * projection.m6 + modelview.m2 * projection.m10 + modelview.m3 * projection.m14;
-    planes.m3 = modelview.m0 * projection.m3 + modelview.m1 * projection.m7 + modelview.m2 * projection.m11 + modelview.m3 * projection.m15;
-    planes.m4 = modelview.m4 * projection.m0 + modelview.m5 * projection.m4 + modelview.m6 * projection.m8 + modelview.m7 * projection.m12;
-    planes.m5 = modelview.m4 * projection.m1 + modelview.m5 * projection.m5 + modelview.m6 * projection.m9 + modelview.m7 * projection.m13;
-    planes.m6 = modelview.m4 * projection.m2 + modelview.m5 * projection.m6 + modelview.m6 * projection.m10 + modelview.m7 * projection.m14;
-    planes.m7 = modelview.m4 * projection.m3 + modelview.m5 * projection.m7 + modelview.m6 * projection.m11 + modelview.m7 * projection.m15;
-    planes.m8 = modelview.m8 * projection.m0 + modelview.m9 * projection.m4 + modelview.m10 * projection.m8 + modelview.m11 * projection.m12;
-    planes.m9 = modelview.m8 * projection.m1 + modelview.m9 * projection.m5 + modelview.m10 * projection.m9 + modelview.m11 * projection.m13;
-    planes.m10 = modelview.m8 * projection.m2 + modelview.m9 * projection.m6 + modelview.m10 * projection.m10 + modelview.m11 * projection.m14;
-    planes.m11 = modelview.m8 * projection.m3 + modelview.m9 * projection.m7 + modelview.m10 * projection.m11 + modelview.m11 * projection.m15;
-    planes.m12 = modelview.m12 * projection.m0 + modelview.m13 * projection.m4 + modelview.m14 * projection.m8 + modelview.m15 * projection.m12;
-    planes.m13 = modelview.m12 * projection.m1 + modelview.m13 * projection.m5 + modelview.m14 * projection.m9 + modelview.m15 * projection.m13;
-    planes.m14 = modelview.m12 * projection.m2 + modelview.m13 * projection.m6 + modelview.m14 * projection.m10 + modelview.m15 * projection.m14;
-    planes.m15 = modelview.m12 * projection.m3 + modelview.m13 * projection.m7 + modelview.m14 * projection.m11 + modelview.m15 * projection.m15;
-
-    Frustum frustum;
-    frustum.back = FrustumPlaneNormalize((Vector4){ planes.m3 - planes.m2, planes.m7 - planes.m6, planes.m11 - planes.m10, planes.m15 - planes.m14 });
-    frustum.front = FrustumPlaneNormalize((Vector4){ planes.m3 + planes.m2, planes.m7 + planes.m6, planes.m11 + planes.m10, planes.m15 + planes.m14 });
-    frustum.bottom = FrustumPlaneNormalize((Vector4){ planes.m3 + planes.m1, planes.m7 + planes.m5, planes.m11 + planes.m9, planes.m15 + planes.m13 });
-    frustum.top = FrustumPlaneNormalize((Vector4){ planes.m3 - planes.m1, planes.m7 - planes.m5, planes.m11 - planes.m9, planes.m15 - planes.m13 });
-    frustum.left = FrustumPlaneNormalize((Vector4){ planes.m3 + planes.m0, planes.m7 + planes.m4, planes.m11 + planes.m8, planes.m15 + planes.m12 });
-    frustum.right = FrustumPlaneNormalize((Vector4){ planes.m3 - planes.m0, planes.m7 - planes.m4, planes.m11 - planes.m8, planes.m15 - planes.m12 });
-    return frustum;
-}
-
-static inline float FrustumPlaneDistanceToPoint(Vector4 plane, Vector3 position)
-{
-    return (plane.x * position.x + plane.y * position.y + plane.z * position.z + plane.w);
-}
-
-static inline bool FrustumContainsSphere(Frustum frustum, Vector3 position, float radius)
-{
-    if (FrustumPlaneDistanceToPoint(frustum.back, position) < -radius) { return false; }
-    if (FrustumPlaneDistanceToPoint(frustum.front, position) < -radius) { return false; }
-    if (FrustumPlaneDistanceToPoint(frustum.bottom, position) < -radius) { return false; }
-    if (FrustumPlaneDistanceToPoint(frustum.top, position) < -radius) { return false; }
-    if (FrustumPlaneDistanceToPoint(frustum.left, position) < -radius) { return false; }
-    if (FrustumPlaneDistanceToPoint(frustum.right, position) < -radius) { return false; }
-    return true;
-}
-
-//----------------------------------------------------------------------------------
-// Command Line Args
-//----------------------------------------------------------------------------------
-
-// Finds an argument on the command line with the given name (in the format "--argName=argValue") and returns the argValue as a string
-static inline char* ArgFind(int argc, char** argv, const char* name)
-{
-    for (int i = 1; i < argc; i++)
-    {
-        if (strlen(argv[i]) > 4 &&
-          argv[i][0] == '-' &&
-          argv[i][1] == '-' &&
-          strstr(argv[i] + 2, name) == argv[i] + 2)
-        {
-            char* argStart = strchr(argv[i], '=');
-            return argStart ? argStart + 1 : NULL;
-        }
-    }
-
-    return NULL;
-}
-
-// Parse a float argument from the command line
-static inline float ArgFloat(int argc, char** argv, const char* name, float defaultValue)
-{
-    char* value = ArgFind(argc, argv, name);
-    if (!value) { return defaultValue; }
-
-    errno = 0;
-    float output = strtof(value, NULL);
-    if (errno == 0) { printf("INFO: Parsed option '%s' as '%s'\n", name, value); return output; }
-
-    printf("ERROR: Could not parse value '%s' given for option '%s' as float\n", value, name);
-    return defaultValue;
-}
-
-// Parse an integer argument from the command line
-static inline int ArgInt(int argc, char** argv, const char* name, int defaultValue)
-{
-    char* value = ArgFind(argc, argv, name);
-    if (!value) { return defaultValue; }
-
-    errno = 0;
-    int output = (int)strtol(value, NULL, 10);
-    if (errno == 0) { printf("INFO: Parsed option '%s' as '%s'\n", name, value); return output; }
-
-    printf("ERROR: Could not parse value '%s' given for option '%s' as int\n", value, name);
-    return defaultValue;
-}
-
-// Parse a boolean argument from the command line
-static inline int ArgBool(int argc, char** argv, const char* name, bool defaultValue)
-{
-    char* value = ArgFind(argc, argv, name);
-    if (!value) { return defaultValue; }
-    if (strcmp(value, "true") == 0) { printf("INFO: Parsed option '%s' as '%s'\n", name, value); return true; }
-    if (strcmp(value, "false") == 0) { printf("INFO: Parsed option '%s' as '%s'\n", name, value); return false; }
-
-    printf("ERROR: Could not parse value '%s' given for option '%s' as bool\n", value, name);
-    return defaultValue;
-}
-
-// Parse an enum argument from the command line
-static inline int ArgEnum(int argc, char** argv, const char* name, int optionCount, const char* options[], int defaultValue)
-{
-    char* value = ArgFind(argc, argv, name);
-    if (!value) { return defaultValue; }
-
-    for (int i = 0; i < optionCount; i++)
-    {
-        if (strcmp(value, options[i]) == 0)
-        {
-            printf("INFO: Parsed option '%s' as '%s'\n", name, value);
-            return i;
-        }
-    }
-
-    printf("ERROR: Could not parse value '%s' given for option '%s' as enum\n", value, name);
-    return defaultValue;
-}
-
-// Parse a string argument from the command line
-static inline const char* ArgStr(int argc, char** argv, const char* name, const char* defaultValue)
-{
-    char* value = ArgFind(argc, argv, name);
-    if (!value) { return defaultValue; }
-
-    printf("INFO: Parsed option '%s' as '%s'\n", name, value);
-    return value;
-}
-
-// Parse a color argument from the command line
-static inline Color ArgColor(int argc, char** argv, const char* name, Color defaultValue)
-{
-    char* value = ArgFind(argc, argv, name);
-    if (!value) { return defaultValue; }
-
-    int cx, cy, cz;
-    if (sscanf(value, "%i,%i,%i", &cx, &cy, &cz) == 3)
-    {
-        printf("INFO: Parsed option '%s' as '%s'\n", name, value);
-        return (Color){ ClampInt(cx, 0, 255), ClampInt(cy, 0, 255), ClampInt(cz, 0, 255) };
-    }
-
-    printf("ERROR: Could not parse value '%s' given for option '%s' as color\n", value, name);
-    return defaultValue;
-}
-
-//----------------------------------------------------------------------------------
-// Camera
-//----------------------------------------------------------------------------------
-
-// Basic Orbit Camera with simple controls
-typedef struct {
-
-    Camera3D cam3d;
-    float azimuth;
-    float altitude;
-    float distance;
-    bool track;
-    int trackBone;
-
-} OrbitCamera;
-
-static inline void OrbitCameraInit(OrbitCamera* camera, int argc, char** argv)
-{
-    memset(&camera->cam3d, 0, sizeof(Camera3D));
-    camera->cam3d.position = (Vector3){ 2.0f, 3.0f, 5.0f };
-    camera->cam3d.target = (Vector3){ -0.5f, 1.0f, 0.0f };
-    camera->cam3d.up = (Vector3){ 0.0f, 1.0f, 0.0f };
-    camera->cam3d.fovy = ArgFloat(argc, argv, "cameraFOV", 45.0f);
-    camera->cam3d.projection = CAMERA_PERSPECTIVE;
-
-    camera->azimuth = ArgFloat(argc, argv, "cameraAzimuth", 0.0f);
-    camera->altitude = ArgFloat(argc, argv, "cameraAltitude", 0.4f);
-    camera->distance = ArgFloat(argc, argv, "cameraDistance", 4.0f);
-    camera->track = ArgBool(argc, argv, "cameraTrack", true);
-    camera->trackBone = ArgInt(argc, argv, "cameraTrackBone", 0);
-}
-
-static inline void OrbitCameraUpdate(
-    OrbitCamera* camera,
-    Vector3 target,
-    float mouseDx,
-    float mouseDy,
-    float mouseWheel,
-    float dt)
-{
-    camera->azimuth = camera->azimuth + 1.0f * dt * -mouseDx;
-    camera->altitude = Clamp(camera->altitude + 1.0f * dt * mouseDy, 0.0, 0.4f * PI);
-    camera->distance = Clamp(camera->distance +  20.0f * dt * -mouseWheel, 0.1f, 100.0f);
-
-    Quaternion rotationAzimuth = QuaternionFromAxisAngle((Vector3){0, 1, 0}, camera->azimuth);
-    Vector3 position = Vector3RotateByQuaternion((Vector3){0, 0, camera->distance}, rotationAzimuth);
-    Vector3 axis = Vector3Normalize(Vector3CrossProduct(position, (Vector3){0, 1, 0}));
-
-    Quaternion rotationAltitude = QuaternionFromAxisAngle(axis, camera->altitude);
-
-    Vector3 eye = Vector3Add(target, Vector3RotateByQuaternion(position, rotationAltitude));
-
-    camera->cam3d.target = target;
-    camera->cam3d.position = eye;
-}
-
-//----------------------------------------------------------------------------------
-// Parser
-//----------------------------------------------------------------------------------
-
-enum
-{
-    PARSER_ERR_MAX = 512,
-};
-
-// Simple parser that keeps track of rows, and cols in a string and so can provide slightly 
-// nicer error messages. Has ability to peek at next character and advance the input
-typedef struct {
-
-    const char* filename;
-    int offset;
-    const char* data;
-    int row;
-    int col;
-    char err[PARSER_ERR_MAX];
-
-} Parser;
-
-// Initialize the Parser
-static inline void ParserInit(Parser* par, const char* filename, const char* data)
-{
-    par->filename = filename;
-    par->offset = 0;
-    par->data = data;
-    par->row = 0;
-    par->col = 0;
-    par->err[0] = '\0';
-}
-
-// Peek at the next character in the stream
-static inline char ParserPeek(const Parser* par)
-{
-    return par->data[par->offset];
-}
-
-// Peek forward N steps in the stream. Does not check the stream is long enough.
-static inline char ParserPeekForward(const Parser* par, int steps)
-{
-    return par->data[par->offset + steps];
-}
-
-// Checks the current character matches the given input
-static inline bool ParserMatch(const Parser* par, char match)
-{
-    return match == par->data[par->offset];
-}
-
-// Checks the current character matches one of the given characters
-static inline bool ParserOneOf(const Parser* par, const char* matches)
-{
-    return strchr(matches, par->data[par->offset]);
-}
-
-// Checks the following characters in the stream match the prefix (in a caseless way)
-static inline bool ParserStartsWithCaseless(const Parser* par, const char* prefix)
-{
-    const char* start = par->data + par->offset;
-    while (*prefix)
-    {
-        if (tolower(*prefix) != tolower(*start)) { return false; }
-        prefix++;
-        start++;
-    }
-
-    return true;
-}
-
-// Advances the stream forward one
-static inline void ParserInc(Parser* par)
-{
-    if (par->data[par->offset] == '\n')
-    {
-        par->row++;
-        par->col = 0;
-    }
-    else
-    {
-        par->col++;
-    }
-
-    par->offset++;
-}
-
-// Advances the stream forward "num" characters
-static inline void ParserAdvance(Parser* par, int num)
-{
-    for (int i = 0; i < num; i++) { ParserInc(par); }
-}
-
-// Gets the human readable name of a particular character
-static inline char* ParserCharName(char c)
-{
-    static char parserCharName[2];
-
-    switch (c)
-    {
-        case '\0': return "end of file";
-        case '\r': return "new line";
-        case '\n': return "new line";
-        case '\t': return "tab";
-        case '\v': return "vertical tab";
-        case '\b': return "backspace";
-        case '\f': return "form feed";
-        default:
-            parserCharName[0] = c;
-            parserCharName[1] = '\0';
-            return parserCharName;
-    }
-}
-
-// Prints a formatted error to the parser error buffer
-#define ParserError(par, fmt, ...) \
-    snprintf(par->err, PARSER_ERR_MAX, "%s:%i:%i: error: " fmt, par->filename, par->row, par->col, ##__VA_ARGS__)
-
-//----------------------------------------------------------------------------------
-// BVH File Data
-//----------------------------------------------------------------------------------
-
-// Types of "channels" that are possible in the BVH format
-enum
-{
-    CHANNEL_X_POSITION = 0,
-    CHANNEL_Y_POSITION = 1,
-    CHANNEL_Z_POSITION = 2,
-    CHANNEL_X_ROTATION = 3,
-    CHANNEL_Y_ROTATION = 4,
-    CHANNEL_Z_ROTATION = 5,
-    CHANNELS_MAX = 6,
-};
-
-// Data associated with a single "joint" in the BVH format
-typedef struct
-{
-    int parent;
-    char* name;
-    Vector3 offset;
-    int channelCount;
-    char channels[CHANNELS_MAX];
-    bool endSite;
-
-} BVHJointData;
-
-static inline void BVHJointDataInit(BVHJointData* data)
-{
-    data->parent = -1;
-    data->name = NULL;
-    data->offset = (Vector3){ 0.0f, 0.0f, 0.0f };
-    data->channelCount = 0;
-    data->endSite = false;
-}
-
-static inline void BVHJointDataRename(BVHJointData* data, const char* name)
-{
-    data->name = realloc(data->name, strlen(name) + 1);
-    strcpy(data->name, name);
-}
-
-static inline void BVHJointDataFree(BVHJointData* data)
-{
-    free(data->name);
-}
-
-// Data structure matching what is present in the BVH file format
-typedef struct
-{
-    // Hierarchy Data
-
-    int jointCount;
-    BVHJointData* joints;
-
-    // Motion Data
-
-    int frameCount;
-    int channelCount;
-    float frameTime;
-    float* motionData;
-
-} BVHData;
-
-static inline void BVHDataInit(BVHData* bvh)
-{
-    bvh->jointCount = 0;
-    bvh->joints = NULL;
-    bvh->frameCount = 0;
-    bvh->channelCount = 0;
-    bvh->frameTime = 0.0f;
-    bvh->motionData = NULL;
-}
-
-static inline void BVHDataFree(BVHData* bvh)
-{
-    for (int i = 0; i < bvh->jointCount; i++)
-    {
-        BVHJointDataFree(&bvh->joints[i]);
-    }
-    free(bvh->joints);
-
-    free(bvh->motionData);
-}
-
-static inline int BVHDataAddJoint(BVHData* bvh)
-{
-    bvh->joints = (BVHJointData*)realloc(bvh->joints, (bvh->jointCount + 1) * sizeof(BVHJointData));
-    bvh->jointCount++;
-    BVHJointDataInit(&bvh->joints[bvh->jointCount - 1]);
-    return bvh->jointCount - 1;
-}
-
-//----------------------------------------------------------------------------------
-// BVH Parser
-//----------------------------------------------------------------------------------
-
-// Parse any whitespace
-static void BVHParseWhitespace(Parser* par)
-{
-    while (ParserOneOf(par, " \r\t\v")) { ParserInc(par); }
-}
-
-// Parse the given string (in a non-case sensitive way). I've found that in practice
-// many BVH files don't respect case sensitivity so parsing any keywords in a non-case
-// sensitive way seems safer.
-static bool BVHParseString(Parser* par, const char* string)
-{
-    if (ParserStartsWithCaseless(par, string))
-    {
-        ParserAdvance(par, strlen(string));
-        return true;
-    }
-    else
-    {
-        ParserError(par, "expected '%s' at '%s'", string, ParserCharName(ParserPeek(par)));
-        return false;
-    }
-}
-
-// Parse any whitespace followed by a newline
-static bool BVHParseNewline(Parser* par)
-{
-    BVHParseWhitespace(par);
-
-    if (ParserMatch(par, '\n'))
-    {
-        ParserInc(par);
-        BVHParseWhitespace(par);
-        return true;
-    }
-    else
-    {
-        ParserError(par, "expected newline at '%s'", ParserCharName(ParserPeek(par)));
-        return false;
-    }
-}
-
-// Parse any whitespace and then an identifier for the name of a joint
-static bool BVHParseJointName(BVHJointData* jnt, Parser* par)
-{
-    BVHParseWhitespace(par);
-
-    char buffer[256];
-    int chrnum = 0;
-    while (chrnum < 255 && ParserOneOf(par,
-        "abcdefghijklmnopqrstuvwxyzABCDEFGHIJKLMNOPQRSTUVWXYZ0123456789_"))
-    {
-        buffer[chrnum] = ParserPeek(par);
-        chrnum++;
-        ParserInc(par);
-    }
-    buffer[chrnum] = '\0';
-
-    if (chrnum > 0)
-    {
-        BVHJointDataRename(jnt, buffer);
-        BVHParseWhitespace(par);
-        return true;
-    }
-    else
-    {
-        ParserError(par, "expected joint name at '%s'", ParserCharName(ParserPeek(par)));
-        return false;
-    }
-}
-
-// Parse a float value
-static bool BVHParseFloat(float* out, Parser* par)
-{
-    BVHParseWhitespace(par);
-
-    char* end;
-    errno = 0;
-    (*out) = strtof(par->data + par->offset, &end);
-
-    if (errno == 0)
-    {
-        ParserAdvance(par, end - (par->data + par->offset));
-        return true;
-    }
-    else
-    {
-        ParserError(par, "expected float at '%s'", ParserCharName(ParserPeek(par)));
-        return false;
-    }
-}
-
-// Parse an integer value
-static bool BVHParseInt(int* out, Parser* par)
-{
-    BVHParseWhitespace(par);
-
-    char* end;
-    errno = 0;
-    (*out) = (int)strtol(par->data + par->offset, &end, 10);
-
-    if (errno == 0)
-    {
-        ParserAdvance(par, end - (par->data + par->offset));
-        return true;
-    }
-    else
-    {
-        ParserError(par, "expected integer at '%s'", ParserCharName(ParserPeek(par)));
-        return false;
-    }
-}
-
-// Parse the "joint offset" part of the BVH File
-static bool BVHParseJointOffset(BVHJointData* jnt, Parser* par)
-{
-    if (!BVHParseString(par, "OFFSET")) { return false; }
-    if (!BVHParseFloat(&jnt->offset.x, par)) { return false; }
-    if (!BVHParseFloat(&jnt->offset.y, par)) { return false; }
-    if (!BVHParseFloat(&jnt->offset.z, par)) { return false; }
-    if (!BVHParseNewline(par)) { return false; }
-    return true;
-}
-
-// Parse a channel type and return it in "channel"
-static bool BVHParseChannelEnum(
-    char* channel,
-    Parser* par,
-    const char* channelName,
-    char channelValue)
-{
-    BVHParseWhitespace(par);
-    if (!BVHParseString(par, channelName)) { return false; }
-    BVHParseWhitespace(par);
-    *channel = channelValue;
-    return true;
-}
-
-// Parse a channel type and return it in "channel"
-static bool BVHParseChannel(char* channel, Parser* par)
-{
-    BVHParseWhitespace(par);
-
-    if (ParserPeek(par) == '\0')
-    {
-        ParserError(par, "expected channel at end of file");
-        return false;
-    }
-
-    // Here we are safe to peek forward an extra character since we've already
-    // checked the current character is not the null terminator.
-
-    if (ParserPeek(par) == 'X' && ParserPeekForward(par, 1) == 'p')
-    {
-        return BVHParseChannelEnum(channel, par, "Xposition", CHANNEL_X_POSITION);
-    }
-
-    if (ParserPeek(par) == 'Y' && ParserPeekForward(par, 1) == 'p')
-    {
-        return BVHParseChannelEnum(channel, par, "Yposition", CHANNEL_Y_POSITION);
-    }
-
-    if (ParserPeek(par) == 'Z' && ParserPeekForward(par, 1) == 'p')
-    {
-        return BVHParseChannelEnum(channel, par, "Zposition", CHANNEL_Z_POSITION);
-    }
-
-    if (ParserPeek(par) == 'X' && ParserPeekForward(par, 1) == 'r')
-    {
-        return BVHParseChannelEnum(channel, par, "Xrotation", CHANNEL_X_ROTATION);
-    }
-
-    if (ParserPeek(par) == 'Y' && ParserPeekForward(par, 1) == 'r')
-    {
-        return BVHParseChannelEnum(channel, par, "Yrotation", CHANNEL_Y_ROTATION);
-    }
-
-    if (ParserPeek(par) == 'Z' && ParserPeekForward(par, 1) == 'r')
-    {
-        return BVHParseChannelEnum(channel, par, "Zrotation", CHANNEL_Z_ROTATION);
-    }
-
-    ParserError(par, "expected channel type");
-    return false;
-}
-
-// Parse the "channels" part of the BVH file format
-static bool BVHParseJointChannels(BVHJointData* jnt, Parser* par)
-{
-    if (!BVHParseString(par, "CHANNELS")) { return false; }
-    if (!BVHParseInt(&jnt->channelCount, par)) { return false; }
-
-    for (int i = 0; i < jnt->channelCount; i++)
-    {
-        if (!BVHParseChannel(&jnt->channels[i], par)) { return false; }
-    }
-
-    if (!BVHParseNewline(par)) { return false; }
-
-    return true;
-}
-
-// Parse a joint in the BVH file format
-static bool BVHParseJoints(BVHData* bvh, int parent, Parser* par)
-{
-    while (ParserOneOf(par, "JEje")) // Either "JOINT" or "End Site"
-    {
-        int j = BVHDataAddJoint(bvh);
-        bvh->joints[j].parent = parent;
-
-        if (ParserMatch(par, 'J'))
-        {
-            if (!BVHParseString(par, "JOINT")) { return false; }
-            if (!BVHParseJointName(&bvh->joints[j], par)) { return false; }
-            if (!BVHParseNewline(par)) { return false; }
-            if (!BVHParseString(par, "{")) { return false; }
-            if (!BVHParseNewline(par)) { return false; }
-            if (!BVHParseJointOffset(&bvh->joints[j], par)) { return false; }
-            if (!BVHParseJointChannels(&bvh->joints[j], par)) { return false; }
-            if (!BVHParseJoints(bvh, j, par)) { return false; }
-            if (!BVHParseString(par, "}")) { return false; }
-            if (!BVHParseNewline(par)) { return false; }
-        }
-        else if (ParserMatch(par, 'E'))
-        {
-            bvh->joints[j].endSite = true;
-
-            if (!BVHParseString(par, "End Site")) { return false; }
-            BVHJointDataRename(&bvh->joints[j], "End Site");
-            if (!BVHParseNewline(par)) { return false; }
-            if (!BVHParseString(par, "{")) { return false; }
-            if (!BVHParseNewline(par)) { return false; }
-            if (!BVHParseJointOffset(&bvh->joints[j], par)) { return false; }
-            if (!BVHParseString(par, "}")) { return false; }
-            if (!BVHParseNewline(par)) { return false; }
-        }
-    }
-
-    return true;
-}
-
-// Parse the frame count
-static bool BVHParseFrames(BVHData* bvh, Parser* par)
-{
-    if (!BVHParseString(par, "Frames:")) { return false; }
-    if (!BVHParseInt(&bvh->frameCount, par)) { return false; }
-    if (!BVHParseNewline(par)) { return false; }
-    return true;
-}
-
-// Parse the frame time
-static bool BVHParseFrameTime(BVHData* bvh, Parser* par)
-{
-    if (!BVHParseString(par, "Frame Time:")) { return false; }
-    if (!BVHParseFloat(&bvh->frameTime, par)) { return false; }
-    if (!BVHParseNewline(par)) { return false; }
-    if (bvh->frameTime == 0.0f) { bvh->frameTime = 1.0f / 60.0f; }
-    return true;
-}
-
-// Parse the motion data part of the BVH file format
-static bool BVHParseMotionData(BVHData* bvh, Parser* par)
-{
-    int channelCount = 0;
-    for (int i = 0; i < bvh->jointCount; i++)
-    {
-        channelCount += bvh->joints[i].channelCount;
-    }
-
-    bvh->channelCount = channelCount;
-    bvh->motionData = malloc(bvh->frameCount * channelCount * sizeof(float));
-
-    for (int i = 0; i < bvh->frameCount; i++)
-    {
-        for (int j = 0; j < channelCount; j++)
-        {
-            if (!BVHParseFloat(&bvh->motionData[i * channelCount + j], par)) { return false; }
-        }
-
-        if (!BVHParseNewline(par)) { return false; }
-    }
-
-    return true;
-}
-
-// Parse the entire BVH file format
-static bool BVHParse(BVHData* bvh, Parser* par)
-{
-    // Hierarchy Data
-
-    if (!BVHParseString(par, "HIERARCHY")) { return false; }
-    if (!BVHParseNewline(par)) { return false; }
-
-    int j = BVHDataAddJoint(bvh);
-
-    if (!BVHParseString(par, "ROOT")) { return false; }
-    if (!BVHParseJointName(&bvh->joints[j], par)) { return false; }
-    if (!BVHParseNewline(par)) { return false; }
-    if (!BVHParseString(par, "{")) { return false; }
-    if (!BVHParseNewline(par)) { return false; }
-    if (!BVHParseJointOffset(&bvh->joints[j], par)) { return false; }
-    if (!BVHParseJointChannels(&bvh->joints[j], par)) { return false; }
-    if (!BVHParseJoints(bvh, j, par)) { return false; }
-    if (!BVHParseString(par, "}")) { return false; }
-    if (!BVHParseNewline(par)) { return false; }
-
-    // Motion Data
-
-    if (!BVHParseString(par, "MOTION")) { return false; }
-    if (!BVHParseNewline(par)) { return false; }
-    if (!BVHParseFrames(bvh, par)) { return false; }
-    if (!BVHParseFrameTime(bvh, par)) { return false; }
-    if (!BVHParseMotionData(bvh, par)) { return false; }
-
-    return true;
-}
-
-// Load the given file and parse the contents as a BVH file.
-static bool BVHDataLoad(BVHData* bvh, const char* filename, char* errMsg, int errMsgSize)
-{
-    // Read file Contents
-
-    FILE* f = fopen(filename, "r");
-
-    if (f == NULL)
-    {
-        snprintf(errMsg, errMsgSize, "Error: Could not find file '%s'\n", filename);
-        return false;
-    }
-
-    fseek(f, 0, SEEK_END);
-    long int length = ftell(f);
-    fseek(f, 0, SEEK_SET);
-    char* buffer = malloc(length + 1);
-    fread(buffer, 1, length, f);
-    buffer[length] = '\n';
-    fclose(f);
-    
-    // Free and re-init in case we are re-using an old buffer 
-    BVHDataFree(bvh); 
-    BVHDataInit(bvh);
-
-    // Parse BVH
-    Parser par;
-    ParserInit(&par, filename, buffer);
-    bool result = BVHParse(bvh, &par);
-
-    // Free contents and return result
-    free(buffer);
-
-    if (!result)
-    {
-        snprintf(errMsg, errMsgSize, "Error: Could not parse BVH file:\n    %s", par.err);
-    }
-    else
-    {
-        errMsg[0] = '\0';
-        printf("INFO: parsed '%s' successfully\n", filename);
-    }
-
-    return result;
-}
-
-//----------------------------------------------------------------------------------
-// Transform Data
-//----------------------------------------------------------------------------------
-
-// Structure for containing a sampled pose as joint transforms
-typedef struct
-{
-    int jointCount;
-    int* parents;
-    bool* endSite;
-    Vector3* localPositions;
-    Quaternion* localRotations;
-    Vector3* globalPositions;
-    Quaternion* globalRotations;
-
-} TransformData;
-
-static inline void TransformDataInit(TransformData* data)
-{
-    data->jointCount = 0;
-    data->parents = NULL;
-    data->endSite = NULL;
-    data->localPositions = NULL;
-    data->localRotations = NULL;
-    data->globalPositions = NULL;
-    data->globalRotations = NULL;
-}
-
-// Resize the transform buffer according to the given BVH data and record the joint
-// parents and end-sites.
-static inline void TransformDataResize(TransformData* data, BVHData* bvh)
-{
-    data->jointCount = bvh->jointCount;
-    data->parents = realloc(data->parents, data->jointCount * sizeof(int));
-    data->endSite = realloc(data->endSite, data->jointCount * sizeof(bool));
-    data->localPositions = realloc(data->localPositions, data->jointCount * sizeof(Vector3));
-    data->localRotations = realloc(data->localRotations, data->jointCount * sizeof(Quaternion));
-    data->globalPositions = realloc(data->globalPositions, data->jointCount * sizeof(Vector3));
-    data->globalRotations = realloc(data->globalRotations, data->jointCount * sizeof(Quaternion));
-
-    for (int i = 0; i < data->jointCount; i++)
-    {
-        data->endSite[i] = bvh->joints[i].endSite;
-        data->parents[i] = bvh->joints[i].parent;
-    }
-}
-
-static inline void TransformDataFree(TransformData* data)
-{
-    free(data->parents);
-    free(data->endSite);
-    free(data->localPositions);
-    free(data->localRotations);
-    free(data->globalPositions);
-    free(data->globalRotations);
-}
-
-// Sample joint transforms from a given frame of the BVH file and with a given scale
-static void TransformDataSampleFrame(TransformData* data, BVHData* bvh, int frame, float scale)
-{
-    // Clamp the frame index in range.
-    frame = frame < 0 ? 0 : frame >= bvh->frameCount ? bvh->frameCount - 1 : frame;
-
-    int offset = 0;
-    for (int i = 0; i < bvh->jointCount; i++)
-    {
-        Vector3 position = Vector3Scale(bvh->joints[i].offset, scale);
-        Quaternion rotation = QuaternionIdentity();
-
-        for (int c = 0; c < bvh->joints[i].channelCount; c++)
-        {
-            switch (bvh->joints[i].channels[c])
-            {
-                case CHANNEL_X_POSITION:
-                    position.x = scale * bvh->motionData[frame * bvh->channelCount + offset];
-                    offset++;
-                    break;
-
-                case CHANNEL_Y_POSITION:
-                    position.y = scale * bvh->motionData[frame * bvh->channelCount + offset];
-                    offset++;
-                    break;
-
-                case CHANNEL_Z_POSITION:
-                    position.z = scale * bvh->motionData[frame * bvh->channelCount + offset];
-                    offset++;
-                    break;
-
-                case CHANNEL_X_ROTATION:
-                    rotation = QuaternionMultiply(rotation, QuaternionFromAxisAngle(
-                        (Vector3){1, 0, 0}, DEG2RAD * bvh->motionData[frame * bvh->channelCount + offset]));
-                    offset++;
-                    break;
-
-                case CHANNEL_Y_ROTATION:
-                    rotation = QuaternionMultiply(rotation, QuaternionFromAxisAngle(
-                        (Vector3){0, 1, 0}, DEG2RAD * bvh->motionData[frame * bvh->channelCount + offset]));
-                    offset++;
-                    break;
-
-                case CHANNEL_Z_ROTATION:
-                    rotation = QuaternionMultiply(rotation, QuaternionFromAxisAngle(
-                        (Vector3){0, 0, 1}, DEG2RAD * bvh->motionData[frame * bvh->channelCount + offset]));
-                    offset++;
-                    break;
-            }
-        }
-
-        data->localPositions[i] = position;
-        data->localRotations[i] = rotation;
-    }
-
-    assert(offset == bvh->channelCount);
-}
-
-// Sample the nearest frame to the given time
-static void TransformDataSampleFrameNearest(TransformData* data, BVHData* bvh, float time, float scale)
-{
-    int frame = ClampInt((int)(time / bvh->frameTime + 0.5f), 0, bvh->frameCount - 1);
-    TransformDataSampleFrame(data, bvh, frame, scale);
-}
-
-// Perform a basic linear interpolation of the frame data in the BVH file
-static void TransformDataSampleFrameLinear(
-    TransformData* data,
-    TransformData* tmp0,
-    TransformData* tmp1,
-    BVHData* bvh,
-    float time,
-    float scale)
-{
-    const float alpha = fmod(time / bvh->frameTime, 1.0f);
-    int frame0 = ClampInt((int)(time / bvh->frameTime) + 0, 0, bvh->frameCount - 1);
-    int frame1 = ClampInt((int)(time / bvh->frameTime) + 1, 0, bvh->frameCount - 1);
-
-    TransformDataSampleFrame(tmp0, bvh, frame0, scale);
-    TransformDataSampleFrame(tmp1, bvh, frame1, scale);
-
-    for (int i = 0; i < data->jointCount; i++)
-    {
-        data->localPositions[i] = Vector3Lerp(tmp0->localPositions[i], tmp1->localPositions[i], alpha);
-        data->localRotations[i] = QuaternionSlerp(tmp0->localRotations[i], tmp1->localRotations[i], alpha);
-    }
-}
-
-// Perform a cubic interpolation of the frame data in the BVH file
-static void TransformDataSampleFrameCubic(
-    TransformData* data,
-    TransformData* tmp0,
-    TransformData* tmp1,
-    TransformData* tmp2,
-    TransformData* tmp3,
-    BVHData* bvh,
-    float time,
-    float scale)
-{
-    const float alpha = fmod(time / bvh->frameTime, 1.0f);
-    int frame0 = ClampInt((int)(time / bvh->frameTime) - 1, 0, bvh->frameCount - 1);
-    int frame1 = ClampInt((int)(time / bvh->frameTime) + 0, 0, bvh->frameCount - 1);
-    int frame2 = ClampInt((int)(time / bvh->frameTime) + 1, 0, bvh->frameCount - 1);
-    int frame3 = ClampInt((int)(time / bvh->frameTime) + 2, 0, bvh->frameCount - 1);
-
-    TransformDataSampleFrame(tmp0, bvh, frame0, scale);
-    TransformDataSampleFrame(tmp1, bvh, frame1, scale);
-    TransformDataSampleFrame(tmp2, bvh, frame2, scale);
-    TransformDataSampleFrame(tmp3, bvh, frame3, scale);
-
-    for (int i = 0; i < data->jointCount; i++)
-    {
-        data->localPositions[i] = Vector3InterpolateCubic(
-            tmp0->localPositions[i], tmp1->localPositions[i],
-            tmp2->localPositions[i], tmp3->localPositions[i], alpha);
-
-        data->localRotations[i] = QuaternionInterpolateCubic(
-            tmp0->localRotations[i], tmp1->localRotations[i],
-            tmp2->localRotations[i], tmp3->localRotations[i], alpha);
-    }
-}
-
-// Compute format kinematics on the transform buffer
-static void TransformDataForwardKinematics(TransformData* data)
-{
-    for (int i = 0; i < data->jointCount; i++)
-    {
-        int p = data->parents[i];
-        assert(p <= i);
-
-        if (p == -1)
-        {
-            data->globalPositions[i] = data->localPositions[i];
-            data->globalRotations[i] = data->localRotations[i];
-        }
-        else
-        {
-            data->globalPositions[i] = Vector3Add(Vector3RotateByQuaternion(data->localPositions[i], data->globalRotations[p]), data->globalPositions[p]);
-            data->globalRotations[i] = QuaternionMultiply(data->globalRotations[p], data->localRotations[i]);
-        }
-    }
-}
-
-//----------------------------------------------------------------------------------
-// Character Data
-//----------------------------------------------------------------------------------
-
-// Maximum number of characters to allow in the scene
-enum
-{
-    CHARACTERS_MAX = 6,
-};
-
-// All the data required for all of the characters we want to have in the scene
-typedef struct {
-
-    // Total number of characters
-    int count;
-    
-    // Character which is "active" or selected
-    int active;
-
-    // Character BVH Data
-    BVHData bvhData[CHARACTERS_MAX];
-    
-    // Scales of each character
-    float scales[CHARACTERS_MAX];
-    
-    // Names of each character
-    char names[CHARACTERS_MAX][128];
-    
-    // Automatic scaling for each character
-    float autoScales[CHARACTERS_MAX];
-    
-    // Color of each character
-    Color colors[CHARACTERS_MAX];
-    
-    // Opacity of each character
-    float opacities[CHARACTERS_MAX];
-    
-    // Maximum capsule radius of each character
-    float radii[CHARACTERS_MAX];
-    
-    // Original file path for each character
-    char filePaths[CHARACTERS_MAX][512];
-    
-    // Transform buffers for each character
-    TransformData xformData[CHARACTERS_MAX];
-    TransformData xformTmp0[CHARACTERS_MAX];
-    TransformData xformTmp1[CHARACTERS_MAX];
-    TransformData xformTmp2[CHARACTERS_MAX];
-    TransformData xformTmp3[CHARACTERS_MAX];
-    
-    // Joint combo string for each character
-    char* jointNamesCombo[CHARACTERS_MAX];
-
-    // If the color picker is active
-    bool colorPickerActive;
-
-} CharacterData;
-
-// Initializes all the CharacterData to a safe state
-static inline void CharacterDataInit(CharacterData* data, int argc, char** argv)
-{  
-    data->count = 0;
-    data->active = 0;
-
-    data->colors[0] = ArgColor(argc, argv, "-color0", ORANGE);
-    data->colors[1] = ArgColor(argc, argv, "-color1", (Color){ 38, 134, 157, 255 });
-    data->colors[2] = ArgColor(argc, argv, "-color2", PINK);
-    data->colors[3] = ArgColor(argc, argv, "-color3", LIME);
-    data->colors[4] = ArgColor(argc, argv, "-color4", VIOLET);
-    data->colors[5] = ArgColor(argc, argv, "-color5", MAROON);
-
-    srand(1234);
-    for (int i = 6; i < CHARACTERS_MAX; i++)
-    {
-        data->colors[i] = (Color){ rand() % 255, rand() % 255, rand() % 255  };
-    }
-
-    for (int i = 0; i < CHARACTERS_MAX; i++)
-    {
-        BVHDataInit(&data->bvhData[i]);
-        data->scales[i] = 1.0f;
-        data->names[i][0] = '\0';
-        data->autoScales[i] = 1.0f;
-        data->opacities[i] = ArgFloat(argc, argv, "capsuleOpacity", 1.0f);
-        data->radii[i] = ArgFloat(argc, argv, "maxCapsuleRadius", 0.04f);
-        data->filePaths[i][0] = '\0';
-        TransformDataInit(&data->xformData[i]);
-        TransformDataInit(&data->xformTmp0[i]);
-        TransformDataInit(&data->xformTmp1[i]);
-        TransformDataInit(&data->xformTmp2[i]);
-        TransformDataInit(&data->xformTmp3[i]);
-        data->jointNamesCombo[i] = NULL;
-    }
-
-    data->colorPickerActive = ArgBool(argc, argv, "colorPickerActive", false);
-}
-
-static inline void CharacterDataFree(CharacterData* data)
-{
-    for (int i = 0; i < data->count; i++)
-    {
-        TransformDataFree(&data->xformData[i]);
-        TransformDataFree(&data->xformTmp0[i]);
-        TransformDataFree(&data->xformTmp1[i]);
-        TransformDataFree(&data->xformTmp2[i]);
-        TransformDataFree(&data->xformTmp3[i]);
-        BVHDataFree(&data->bvhData[i]);
-        free(data->jointNamesCombo[i]);
-    }
-}
-
-// Attempt to load a new character from the given file path
-static bool CharacterDataLoadFromFile(
-    CharacterData* data,
-    const char* path,
-    char* errMsg,
-    int errMsgSize)
-{
-    printf("INFO: Loading '%s'\n", path);
-
-    if (data->count == CHARACTERS_MAX)
-    {
-        snprintf(errMsg, 512, "Error: Maximum number of BVH files loaded (%i)", CHARACTERS_MAX);
-        return false;
-    }
-
-    if (BVHDataLoad(&data->bvhData[data->count], path, errMsg, errMsgSize))
-    {
-        TransformDataResize(&data->xformData[data->count], &data->bvhData[data->count]);
-        TransformDataResize(&data->xformTmp0[data->count], &data->bvhData[data->count]);
-        TransformDataResize(&data->xformTmp1[data->count], &data->bvhData[data->count]);
-        TransformDataResize(&data->xformTmp2[data->count], &data->bvhData[data->count]);
-        TransformDataResize(&data->xformTmp3[data->count], &data->bvhData[data->count]);
-
-        snprintf(data->filePaths[data->count], 512, "%s", path);
-
-        const char* filename = path;
-        while (strchr(filename, '/')) { filename = strchr(filename, '/') + 1; }
-        while (strchr(filename, '\\')) { filename = strchr(filename, '\\') + 1; }
-
-        snprintf(data->names[data->count], 128, "%s", filename);
-        data->scales[data->count] = 1.0f;
-
-        // Auto-Scaling and unit detection
-
-        if (data->bvhData[data->count].frameCount > 0)
-        {
-            TransformDataSampleFrame(&data->xformData[data->count], &data->bvhData[data->count], 0, 1.0f);
-            TransformDataForwardKinematics(&data->xformData[data->count]);
-
-            float height = 1e-8f;
-            for (int j = 0; j < data->xformData[data->count].jointCount; j++)
-            {
-                height = Max(height, data->xformData[data->count].globalPositions[j].y);
-            }
-
-            data->scales[data->count] = height > 10.0f ? 0.01f : 1.0f;
-            data->autoScales[data->count] = 1.8 / height;
-        }
-        else
-        {
-            data->autoScales[data->count] = 1.0f;
-        }
-        
-        // Joint names combo
-
-        int comboTotalSize = 0;
-        for (int i = 0; i < data->bvhData[data->count].jointCount; i++)
-        {
-            comboTotalSize += (i > 0 ? 1 : 0) + strlen(data->bvhData[data->count].joints[i].name);
-        }
-        comboTotalSize++;
-
-        data->jointNamesCombo[data->count] = malloc(comboTotalSize);
-        data->jointNamesCombo[data->count][0] = '\0';
-        for (int i = 0; i < data->bvhData[data->count].jointCount; i++)
-        {
-            if (i > 0)
-            {
-                strcat(data->jointNamesCombo[data->count], ";");
-            }
-            strcat(data->jointNamesCombo[data->count], data->bvhData[data->count].joints[i].name);
-        }
-
-        // Done
-
-        data->count++;
-
-        return true;
-    }
-    else
-    {
-        printf("INFO: Failed to Load '%s'\n", path);
-        return false;
-    }
-}
-
-//----------------------------------------------------------------------------------
-// Geometric Functions
-//----------------------------------------------------------------------------------
-
-// Returns the time parameter along a line segment closest to another point
-static inline float NearestPointOnLineSegment(
-    Vector3 lineStart,
-    Vector3 lineVector,
-    Vector3 point)
-{
-    Vector3 ap = Vector3Subtract(point, lineStart);
-    float lengthsq = Vector3LengthSqr(lineVector);
-    return lengthsq < 1e-8f ? 0.5f : Saturate(Vector3DotProduct(lineVector, ap) / lengthsq);
-}
-
-// Returns the time parameters along two line segments at the closest point between the two
-static inline void NearestPointBetweenLineSegments(
-    float* nearestTime0,
-    float* nearestTime1,
-    Vector3 line0Start,
-    Vector3 line0End,
-    Vector3 line1Start,
-    Vector3 line1End)
-{
-    Vector3 line0Vec = Vector3Subtract(line0End, line0Start);
-    Vector3 line1Vec = Vector3Subtract(line1End, line1Start);
-    float d0 = Vector3LengthSqr(Vector3Subtract(line1Start, line0Start));
-    float d1 = Vector3LengthSqr(Vector3Subtract(line1End, line0Start));
-    float d2 = Vector3LengthSqr(Vector3Subtract(line1Start, line0End));
-    float d3 = Vector3LengthSqr(Vector3Subtract(line1End, line0End));
-
-    *nearestTime0 = (d2 < d0 || d2 < d1 || d3 < d0 || d3 < d1) ? 1.0f : 0.0f;
-    *nearestTime1 = NearestPointOnLineSegment(line1Start, line1Vec, Vector3Add(line0Start, Vector3Scale(line0Vec, *nearestTime0)));
-    *nearestTime0 = NearestPointOnLineSegment(line0Start, line0Vec, Vector3Add(line1Start, Vector3Scale(line1Vec, *nearestTime1)));
-}
-
-// Returns the time parameter for a line segment closest to the ground plane
-static inline float NearestPointBetweenLineSegmentAndGroundPlane(Vector3 lineStart, Vector3 lineVector)
-{
-    return fabs(lineVector.y) < 1e-8f ? 0.5f : Saturate((-lineStart.y) / lineVector.y);
-}
-
-// Returns the time parameter and nearest point on the ground between a line segment and ground segment 
-static inline void NearestPointBetweenLineSegmentAndGroundSegment(
-    float* nearestTimeOnLine,
-    Vector3* nearestPointOnGround,
-    Vector3 lineStart,
-    Vector3 lineEnd,
-    Vector3 groundMins,
-    Vector3 groundMaxs)
-{
-    Vector3 lineVec = Vector3Subtract(lineEnd, lineStart);
-  
-    // Check Against Plane
-
-    *nearestTimeOnLine = NearestPointBetweenLineSegmentAndGroundPlane(lineStart, lineVec);
-    *nearestPointOnGround = (Vector3){
-        lineStart.x + (*nearestTimeOnLine) * lineVec.x,
-        0.0f,
-        lineStart.z + (*nearestTimeOnLine) * lineVec.z,
-    };
-
-    // If point is inside plane bounds it must be the nearest
-
-    if (nearestPointOnGround->x >= groundMins.x &&
-        nearestPointOnGround->x <= groundMaxs.x &&
-        nearestPointOnGround->z >= groundMins.z &&
-        nearestPointOnGround->z <= groundMaxs.z)
-    {
-        return;
-    }
-
-    // Check against four edges
-
-    Vector3 edgeStart0 =  (Vector3){ groundMins.x, 0.0f, groundMins.z };
-    Vector3 edgeEnd0 = (Vector3){ groundMins.x, 0.0f, groundMaxs.z };
-    
-    Vector3 edgeStart1 = (Vector3){ groundMins.x, 0.0f, groundMaxs.z };
-    Vector3 edgeEnd1 = (Vector3){ groundMaxs.x, 0.0f, groundMaxs.z };
-    
-    Vector3 edgeStart2 = (Vector3){ groundMaxs.x, 0.0f, groundMaxs.z };
-    Vector3 edgeEnd2 = (Vector3){ groundMaxs.x, 0.0f, groundMins.z };
-    
-    Vector3 edgeStart3 = (Vector3){ groundMaxs.x, 0.0f, groundMins.z };
-    Vector3 edgeEnd3 = (Vector3){ groundMins.x, 0.0f, groundMins.z };
-
-    float nearestTimeOnLine0, nearestTimeOnLine1, nearestTimeOnLine2, nearestTimeOnLine3;
-    float nearestTimeOnEdge0, nearestTimeOnEdge1, nearestTimeOnEdge2, nearestTimeOnEdge3;
-
-    NearestPointBetweenLineSegments(
-        &nearestTimeOnLine0,
-        &nearestTimeOnEdge0,
-        lineStart, lineEnd,
-        edgeStart0, edgeEnd0);
-
-    NearestPointBetweenLineSegments(
-        &nearestTimeOnLine1,
-        &nearestTimeOnEdge1,
-        lineStart, lineEnd,
-        edgeStart1, edgeEnd1);
-
-    NearestPointBetweenLineSegments(
-        &nearestTimeOnLine2,
-        &nearestTimeOnEdge2,
-        lineStart, lineEnd,
-        edgeStart2, edgeEnd2);
-
-    NearestPointBetweenLineSegments(
-        &nearestTimeOnLine3,
-        &nearestTimeOnEdge3,
-        lineStart, lineEnd,
-        edgeStart3, edgeEnd3);
-
-    Vector3 nearestPointOnLine0 = Vector3Add(lineStart, Vector3Scale(lineVec, nearestTimeOnLine0));
-    Vector3 nearestPointOnLine1 = Vector3Add(lineStart, Vector3Scale(lineVec, nearestTimeOnLine1));
-    Vector3 nearestPointOnLine2 = Vector3Add(lineStart, Vector3Scale(lineVec, nearestTimeOnLine2));
-    Vector3 nearestPointOnLine3 = Vector3Add(lineStart, Vector3Scale(lineVec, nearestTimeOnLine3));
-    
-    Vector3 nearestPointOnEdge0 = Vector3Add(edgeStart0, Vector3Scale(Vector3Subtract(edgeEnd0, edgeStart0), nearestTimeOnEdge0));
-    Vector3 nearestPointOnEdge1 = Vector3Add(edgeStart1, Vector3Scale(Vector3Subtract(edgeEnd1, edgeStart1), nearestTimeOnEdge1));
-    Vector3 nearestPointOnEdge2 = Vector3Add(edgeStart2, Vector3Scale(Vector3Subtract(edgeEnd2, edgeStart2), nearestTimeOnEdge2));
-    Vector3 nearestPointOnEdge3 = Vector3Add(edgeStart3, Vector3Scale(Vector3Subtract(edgeEnd3, edgeStart3), nearestTimeOnEdge3));
-
-    float distance0 = Vector3Distance(nearestPointOnLine0, nearestPointOnEdge0);
-    float distance1 = Vector3Distance(nearestPointOnLine1, nearestPointOnEdge1);
-    float distance2 = Vector3Distance(nearestPointOnLine2, nearestPointOnEdge2);
-    float distance3 = Vector3Distance(nearestPointOnLine3, nearestPointOnEdge3);
-
-    if (distance0 <= distance1 && distance0 <= distance2 && distance0 <= distance3)
-    {
-        *nearestTimeOnLine = nearestTimeOnLine0;
-        *nearestPointOnGround = nearestPointOnEdge0;
-        return;
-    }
-
-    if (distance1 <= distance0 && distance1 <= distance2 && distance1 <= distance3)
-    {
-        *nearestTimeOnLine = nearestTimeOnLine1;
-        *nearestPointOnGround = nearestPointOnEdge1;
-        return;
-    }
-
-    if (distance2 <= distance0 && distance2 <= distance1 && distance2 <= distance3)
-    {
-        *nearestTimeOnLine = nearestTimeOnLine2;
-        *nearestPointOnGround = nearestPointOnEdge2;
-        return;
-    }
-
-    if (distance3 <= distance0 && distance3 <= distance1 && distance3 <= distance2)
-    {
-        *nearestTimeOnLine = nearestTimeOnLine3;
-        *nearestPointOnGround = nearestPointOnEdge3;
-        return;
-    }
-}
-
-// Returns the time parameter for a line segment closest to the plane
-static inline float NearestPointBetweenLineSegmentAndPlane(Vector3 lineStart, Vector3 lineVector, Vector3 planePosition, Vector3 planeNormal)
-{
-    float denom = Vector3DotProduct(planeNormal, lineVector);
-    if (fabs(denom) < 1e-8f)
-    {
-        return 0.5f;
-    }
-  
-    return Saturate(Vector3DotProduct(Vector3Subtract(planePosition, lineStart), planeNormal) / denom);
-}
-
-static inline Vector3 ProjectPointOntoSweptLine(Vector3 sweptLineStart, Vector3 sweptLineVec, Vector3 sweptLineSweepVec, Vector3 position)
-{
-    Vector3 w = Vector3Subtract(position, sweptLineStart);
-    Vector3 u = Vector3Normalize(sweptLineVec);
-    Vector3 v = Vector3Normalize(sweptLineSweepVec);
-    
-    // x (u * u) + y (u * v) = w * u
-    // x (v * u) + y (v * v) = w * v
-    
-    // Solved using Cramer's Rule in 2D
-    float a1 = Vector3DotProduct(u, u);
-    float b1 = Vector3DotProduct(u, v);
-    float c1 = Vector3DotProduct(w, u);
-    float a2 = Vector3DotProduct(v, u);
-    float b2 = Vector3DotProduct(v, v);
-    float c2 = Vector3DotProduct(w, v);
-    
-    float x = ((c1 * b2) - (b1 * c2)) / (a1 * b2 - b1 * a2);
-    float y = (c1 - x * a1) / b1;
-    
-    x = Clamp(x, 0.0f, Vector3Length(sweptLineVec));
-    y = Clamp(y, 0.0f, Vector3Length(sweptLineSweepVec));
-    
-    return Vector3Add(sweptLineStart, Vector3Add(Vector3Scale(u, x), Vector3Scale(v, y)));
-}
-
-// Returns the time parameter and nearest point on between a line segment and swept line segment
-static inline void NearestPointBetweenLineSegmentAndSweptLine(
-    float* nearestTimeOnLine,
-    Vector3* nearestPointOnSweptLine,
-    Vector3 lineStart,
-    Vector3 lineEnd,
-    Vector3 sweptLineStart,
-    Vector3 sweptLineEnd,
-    Vector3 sweptLineSweepVector)
-{
-    Vector3 lineVec = Vector3Subtract(lineEnd, lineStart);
-    Vector3 sweptLineVec = Vector3Subtract(sweptLineEnd, sweptLineStart);
-   
-    Vector3 planeNormal = Vector3Length(sweptLineVec) < 1e-8f ? 
-        Vector3Normalize(Vector3CrossProduct((Vector3){ 0.0f, 1.0f, 0.0f }, sweptLineSweepVector)) :
-        Vector3Normalize(Vector3CrossProduct(sweptLineVec, sweptLineSweepVector));
-    
-    // Check Against Plane
-
-    float nearestTimeOnLine0 = NearestPointBetweenLineSegmentAndPlane(lineStart, lineVec, sweptLineStart, planeNormal);
-    Vector3 nearestPointOnLine0 = Vector3Add(lineStart, Vector3Scale(lineVec, nearestTimeOnLine0));
-    Vector3 nearestPointOnSweptLine0 = ProjectPointOntoSweptLine(
-        sweptLineStart, 
-        sweptLineVec, 
-        sweptLineSweepVector, 
-        nearestPointOnLine0);
-    
-    float distance0 = Vector3Distance(nearestPointOnLine0, nearestPointOnSweptLine0);
-    
-    // Check against three edges
-
-    Vector3 edgeStart1 = sweptLineStart;
-    Vector3 edgeEnd1 = Vector3Add(sweptLineStart, sweptLineSweepVector);
-    
-    Vector3 edgeStart2 = sweptLineEnd;
-    Vector3 edgeEnd2 = Vector3Add(sweptLineEnd, sweptLineSweepVector);
-    
-    Vector3 edgeStart3 = sweptLineStart;
-    Vector3 edgeEnd3 = sweptLineEnd;
-
-    float nearestTimeOnLine1, nearestTimeOnLine2, nearestTimeOnLine3;
-    float nearestTimeOnEdge1, nearestTimeOnEdge2, nearestTimeOnEdge3;
-
-    NearestPointBetweenLineSegments(
-        &nearestTimeOnLine1,
-        &nearestTimeOnEdge1,
-        lineStart, lineEnd,
-        edgeStart1, edgeEnd1);
-
-    NearestPointBetweenLineSegments(
-        &nearestTimeOnLine2,
-        &nearestTimeOnEdge2,
-        lineStart, lineEnd,
-        edgeStart2, edgeEnd2);
-
-    NearestPointBetweenLineSegments(
-        &nearestTimeOnLine3,
-        &nearestTimeOnEdge3,
-        lineStart, lineEnd,
-        edgeStart3, edgeEnd3);
-
-    Vector3 nearestPointOnLine1 = Vector3Add(lineStart, Vector3Scale(lineVec, nearestTimeOnLine1));
-    Vector3 nearestPointOnLine2 = Vector3Add(lineStart, Vector3Scale(lineVec, nearestTimeOnLine2));
-    Vector3 nearestPointOnLine3 = Vector3Add(lineStart, Vector3Scale(lineVec, nearestTimeOnLine3));
-    
-    Vector3 nearestPointOnSweptLine1 = Vector3Add(edgeStart1, Vector3Scale(Vector3Subtract(edgeEnd1, edgeStart1), nearestTimeOnEdge1));
-    Vector3 nearestPointOnSweptLine2 = Vector3Add(edgeStart2, Vector3Scale(Vector3Subtract(edgeEnd2, edgeStart2), nearestTimeOnEdge2));
-    Vector3 nearestPointOnSweptLine3 = Vector3Add(edgeStart3, Vector3Scale(Vector3Subtract(edgeEnd3, edgeStart3), nearestTimeOnEdge3));
-
-    float distance1 = Vector3Distance(nearestPointOnLine1, nearestPointOnSweptLine1);
-    float distance2 = Vector3Distance(nearestPointOnLine2, nearestPointOnSweptLine2);
-    float distance3 = Vector3Distance(nearestPointOnLine3, nearestPointOnSweptLine3);
-
-    if (distance0 <= distance1 && distance0 <= distance2 && distance0 <= distance3)
-    {
-        *nearestTimeOnLine = nearestTimeOnLine0;
-        *nearestPointOnSweptLine = nearestPointOnSweptLine0;
-        return;
-    }
-
-    if (distance1 <= distance0 && distance1 <= distance2 && distance1 <= distance3)
-    {
-        *nearestTimeOnLine = nearestTimeOnLine1;
-        *nearestPointOnSweptLine = nearestPointOnSweptLine1;
-        return;
-    }
-
-    if (distance2 <= distance0 && distance2 <= distance1 && distance2 <= distance3)
-    {
-        *nearestTimeOnLine = nearestTimeOnLine2;
-        *nearestPointOnSweptLine = nearestPointOnSweptLine2;
-        return;
-    }
-
-    if (distance3 <= distance0 && distance3 <= distance1 && distance3 <= distance2)
-    {
-        *nearestTimeOnLine = nearestTimeOnLine3;
-        *nearestPointOnSweptLine = nearestPointOnSweptLine3;
-        return;
-    }
-    
-    // Unreachable
-    assert(false);
-    *nearestTimeOnLine = nearestTimeOnLine0;
-    *nearestPointOnSweptLine = nearestPointOnSweptLine0;
-    return;
-}
-
-// Analytical capsule and sphere occlusion functions taken from here:
-// https://www.shadertoy.com/view/3stcD4
-
-
-// This is the number of times the radius away from the sphere where
-// the ambient occlusion drops off to zero. This is important for various
-// acceleration methods to filter out capsules which are too far away and
-// so not casting any ambient occlusion
-#define AO_RATIO_MAX 4.0
-
-static inline float SphereOcclusionLookup(float nlAngle, float h)
-{
-    float nl = cosf(nlAngle);
-    float h2 = h*h;
-    
-    float res = Max(nl, 0.0) / h2;
-    float k2 = 1.0 - h2*nl*nl;
-    if (k2 > 1e-4f)
-    {
-        res = nl * acosf(Clamp(-nl*sqrtf((h2 - 1.0f) / Max(1.0f - nl*nl, 1e-8f)), -1.0f, 1.0f)) - sqrtf(k2*(h2 - 1.0f));
-        res = (res / h2 + atanf(sqrt(k2 / (h2 - 1.0f)))) / PI;
-    }
-
-    float decay = Max(1.0f - (h - 1.0f) / ((float)AO_RATIO_MAX - 1.0f), 0.0f);
-    
-    return 1.0f - res * decay;
-}
-
-static inline float SphereOcclusion(Vector3 pos, Vector3 nor, Vector3 sph, float rad)
-{
-    Vector3 di = Vector3Subtract(sph, pos);
-    float l = Vector3Length(di);
-    float nlAngle = acosf(Clamp(Vector3DotProduct(nor, Vector3Scale(di, 1.0f / Max(l, 1e-8f))), -1.0f, 1.0f));
-    float h  = l < rad ? 1.0 : l / rad;
-    return SphereOcclusionLookup(nlAngle, h);
-}
-
-static inline float SphereIntersectionArea(float r1, float r2, float d)
-{
-    if (Min(r1, r2) <= Max(r1, r2) - d)
-    {
-        return 1.0f - Max(cosf(r1), cosf(r2));
-    }
-    else if (r1 + r2 <= d)
-    {
-        return 0.0f;
-    }
-
-    float delta = fabs(r1 - r2);
-    float x = 1.0f - Saturate((d - delta) / Max(r1 + r2 - delta, 1e-8f));
-    float area = Square(x) * (-2.0f * x + 3.0f);
-
-    return area * (1.0f - Max(cosf(r1), cosf(r2)));
-}
-
-static inline float SphereDirectionalOcclusionLookup(float phi, float theta, float coneAngle)
-{
-    return 1.0f - SphereIntersectionArea(theta, coneAngle / 2.0f, phi) / (1.0f - cosf(coneAngle / 2.0f));
-}
-
-static inline float SphereDirectionalOcclusion(
-    Vector3 pos, Vector3 sphere, float radius,
-    Vector3 coneDir, float coneAngle)
-{
-    Vector3 occluder = Vector3Subtract(sphere, pos);
-    float occluderLen2 = Vector3DotProduct(occluder, occluder);
-    Vector3 occluderDir = Vector3Scale(occluder, 1.0f / Max(sqrtf(occluderLen2), 1e-8f));
-
-    float phi = acosf(Vector3DotProduct(occluderDir, Vector3Negate(coneDir)));
-    float theta = acosf(sqrtf(occluderLen2 / (Square(radius) + occluderLen2)));
-    
-    return SphereDirectionalOcclusionLookup(phi, theta, coneAngle);
-}
-
-// Get the start point of the capsule line segment
-static inline Vector3 CapsuleStart(Vector3 capsulePosition, Quaternion capsuleRotation, float capsuleHalfLength)
-{
-    return Vector3Add(capsulePosition,
-        Vector3RotateByQuaternion((Vector3){+capsuleHalfLength, 0.0f, 0.0f}, capsuleRotation));
-}
-
-// Get the end point of the capsule line segment
-static inline Vector3 CapsuleEnd(Vector3 capsulePosition, Quaternion capsuleRotation, float capsuleHalfLength)
-{
-    return Vector3Add(capsulePosition,
-        Vector3RotateByQuaternion((Vector3){-capsuleHalfLength, 0.0f, 0.0f}, capsuleRotation));
-}
-
-// Get the vector from the start to the end of the capsule line segment
-static inline Vector3 CapsuleVector(Vector3 capsulePosition, Quaternion capsuleRotation, float capsuleHalfLength)
-{
-    Vector3 capsuleStart = CapsuleStart(capsulePosition, capsuleRotation, capsuleHalfLength);
-
-    return Vector3Subtract(Vector3Add(capsulePosition,
-        Vector3RotateByQuaternion((Vector3){-capsuleHalfLength, 0.0f, 0.0f}, capsuleRotation)), capsuleStart);
-}
-
-static inline float CapsuleDirectionalOcclusion(
-    Vector3 pos, Vector3 capStart, Vector3 capVec,
-    float capRadius, Vector3 coneDir, float coneAngle)
-{
-    Vector3 ba = capVec;
-    Vector3 pa = Vector3Subtract(capStart, pos);
-    Vector3 cba = Vector3Subtract(Vector3Scale(Vector3Negate(coneDir), Vector3DotProduct(Vector3Negate(coneDir), ba)), ba);
-    float t = Saturate(Vector3DotProduct(pa, cba) / (Vector3DotProduct(cba, cba)));
-
-    return SphereDirectionalOcclusion(pos, Vector3Add(capStart, Vector3Scale(ba, t)), capRadius, coneDir, coneAngle);
-}
-
-//----------------------------------------------------------------------------------
-// Capsule Data
-//----------------------------------------------------------------------------------
-
-// Basic type useful for sorting according to some value
-typedef struct
-{
-    int index;
-    float value;
-} CapsuleSort;
-
-static inline int CapsuleSortCompareGreater(const void* lhs, const void* rhs)
-{
-    const CapsuleSort* lhsSort = lhs;
-    const CapsuleSort* rhsSort = rhs;
-    return lhsSort->value > rhsSort->value ? 1 : -1;
-}
-
-static inline int CapsuleSortCompareLess(const void* lhs, const void* rhs)
-{
-    const CapsuleSort* lhsSort = lhs;
-    const CapsuleSort* rhsSort = rhs;
-    return lhsSort->value < rhsSort->value ? 1 : -1;
-}
-
-// Structure containing all of the data required for all of the capsules which are to be rendered.
-typedef struct
-{
-    // Data for all the capsules which are in the scene
-    int capsuleCount;
-    Vector3* capsulePositions;
-    Quaternion* capsuleRotations;
-    float* capsuleRadii;
-    float* capsuleHalfLengths;
-    Vector3* capsuleColors;
-    float* capsuleOpacities;
-    CapsuleSort* capsuleSort;
-
-    // Buffers for all the capsules casting ambient occlusion
-    int aoCapsuleCount;
-    Vector3* aoCapsuleStarts;
-    Vector3* aoCapsuleVectors;
-    float* aoCapsuleRadii;
-    CapsuleSort* aoCapsuleSort;
-
-    // Buffers for all the capsules casting shadows
-    int shadowCapsuleCount;
-    Vector3* shadowCapsuleStarts;
-    Vector3* shadowCapsuleVectors;
-    float* shadowCapsuleRadii;
-    CapsuleSort* shadowCapsuleSort;
-    
-    // Lookup table for the capsule ambient occlusion function
-    Image aoLookupImage;
-    Texture2D aoLookupTable;
-    Vector2 aoLookupResolution;
-
-    // Lookup table for the capsule shadow function
-    Image shadowLookupImage;
-    Texture2D shadowLookupTable;
-    Vector2 shadowLookupResolution;
-
-} CapsuleData;
-
-// Compute the capsule ambient occlusion lookup table
-static void CapsuleDataUpdateAOLookupTable(CapsuleData* data)
-{
-    int width = (int)data->aoLookupResolution.x;
-    int height = (int)data->aoLookupResolution.y;
-
-    for (int y = 0; y < height; y++)
-    {
-        for (int x = 0; x < width; x++)
-        {
-            float nlAngle = (((float)x) / (width - 1)) * PI;
-            float h = 1.0f + (AO_RATIO_MAX - 1.0f) * (((float)y) / (height - 1));
-            ((unsigned char*)data->aoLookupImage.data)[y * width + x] = (unsigned char)Clamp(255.0 * SphereOcclusionLookup(nlAngle, h), 0.0, 255.0);
-        }
-    }
-
-    UpdateTexture(data->aoLookupTable, data->aoLookupImage.data);
-}
-
-// Compute the capsule shadow lookup table for a given coneAngle
-static void CapsuleDataUpdateShadowLookupTable(CapsuleData* data, float coneAngle)
-{
-    int width = (int)data->shadowLookupResolution.x;
-    int height = (int)data->shadowLookupResolution.y;
-
-    for (int y = 0; y < height; y++)
-    {
-        for (int x = 0; x < width; x++)
-        {
-            float phi = (((float)x) / (width - 1)) * PI;
-            float theta = ((float)y) / (height - 1) * (PI / 2.0f);
-            ((unsigned char*)data->shadowLookupImage.data)[y * width + x] = (unsigned char)Clamp(255.0 * SphereDirectionalOcclusionLookup(phi, theta, coneAngle), 0.0, 255.0);
-        }
-    }
-    
-    UpdateTexture(data->shadowLookupTable, data->shadowLookupImage.data);
-}
-
-static void CapsuleDataInit(CapsuleData* data)
-{
-    // Init
-  
-    data->capsuleCount = 0;
-    data->capsulePositions = NULL;
-    data->capsuleRotations = NULL;
-    data->capsuleRadii = NULL;
-    data->capsuleHalfLengths = NULL;
-    data->capsuleColors = NULL;
-    data->capsuleOpacities = NULL;
-    data->capsuleSort = NULL;
-
-    data->aoCapsuleCount = 0;
-    data->aoCapsuleStarts = NULL;
-    data->aoCapsuleVectors = NULL;
-    data->aoCapsuleRadii = NULL;
-    data->aoCapsuleSort = NULL;
-
-    data->shadowCapsuleCount = 0;
-    data->shadowCapsuleStarts = NULL;
-    data->shadowCapsuleVectors = NULL;
-    data->shadowCapsuleRadii = NULL;
-    data->shadowCapsuleSort = NULL;
-    
-    // Capsule AO Lookup Table
-    
-    data->aoLookupImage = (Image){
-        .data = calloc(32 * 32, 1),
-        .width = 32,
-        .height = 32,
-        .format = PIXELFORMAT_UNCOMPRESSED_GRAYSCALE,
-        .mipmaps = 1
-    };
-    
-    data->aoLookupTable = LoadTextureFromImage(data->aoLookupImage);
-    data->aoLookupResolution = (Vector2){ (float)data->aoLookupImage.width, (float)data->aoLookupImage.height };
-    SetTextureWrap(data->aoLookupTable, TEXTURE_WRAP_CLAMP);
-    SetTextureFilter(data->aoLookupTable, TEXTURE_FILTER_BILINEAR);
-    
-    CapsuleDataUpdateAOLookupTable(data);
-    
-    // Capsule Shadow Lookup Table
-    
-    data->shadowLookupImage = (Image){
-        .data = calloc(256 * 128, 1),
-        .width = 256,
-        .height = 128,
-        .format = PIXELFORMAT_UNCOMPRESSED_GRAYSCALE,
-        .mipmaps = 1
-    };
-    
-    data->shadowLookupTable = LoadTextureFromImage(data->shadowLookupImage);
-    data->shadowLookupResolution = (Vector2){ (float)data->shadowLookupImage.width, (float)data->shadowLookupImage.height };
-    SetTextureWrap(data->shadowLookupTable, TEXTURE_WRAP_CLAMP);
-    SetTextureFilter(data->shadowLookupTable, TEXTURE_FILTER_BILINEAR);
-    
-    CapsuleDataUpdateShadowLookupTable(data, 0.2f);
-}
-
-static void CapsuleDataResize(CapsuleData* data, int maxCapsuleCount)
-{
-    data->capsulePositions = realloc(data->capsulePositions, maxCapsuleCount * sizeof(Vector3));
-    data->capsuleRotations = realloc(data->capsuleRotations, maxCapsuleCount * sizeof(Quaternion));
-    data->capsuleRadii = realloc(data->capsuleRadii, maxCapsuleCount * sizeof(float));
-    data->capsuleHalfLengths = realloc(data->capsuleHalfLengths, maxCapsuleCount * sizeof(float));
-    data->capsuleColors = realloc(data->capsuleColors, maxCapsuleCount * sizeof(Vector3));
-    data->capsuleOpacities = realloc(data->capsuleOpacities, maxCapsuleCount * sizeof(float));
-    data->capsuleSort = realloc(data->capsuleSort, maxCapsuleCount * sizeof(CapsuleSort));
-
-    data->aoCapsuleStarts = realloc(data->aoCapsuleStarts, maxCapsuleCount * sizeof(Vector3));
-    data->aoCapsuleVectors = realloc(data->aoCapsuleVectors, maxCapsuleCount * sizeof(Vector3));
-    data->aoCapsuleRadii = realloc(data->aoCapsuleRadii, maxCapsuleCount * sizeof(float));
-    data->aoCapsuleSort = realloc(data->aoCapsuleSort, maxCapsuleCount * sizeof(CapsuleSort));
-
-    data->shadowCapsuleStarts = realloc(data->shadowCapsuleStarts, maxCapsuleCount * sizeof(Vector3));
-    data->shadowCapsuleVectors = realloc(data->shadowCapsuleVectors, maxCapsuleCount * sizeof(Vector3));
-    data->shadowCapsuleRadii = realloc(data->shadowCapsuleRadii, maxCapsuleCount * sizeof(float));
-    data->shadowCapsuleSort = realloc(data->shadowCapsuleSort, maxCapsuleCount * sizeof(CapsuleSort));
-}
-
-static void CapsuleDataFree(CapsuleData* data)
-{
-    free(data->capsulePositions);
-    free(data->capsuleRotations);
-    free(data->capsuleRadii);
-    free(data->capsuleHalfLengths);
-    free(data->capsuleColors);
-    free(data->capsuleOpacities);
-    free(data->capsuleSort);
-
-    free(data->aoCapsuleStarts);
-    free(data->aoCapsuleVectors);
-    free(data->aoCapsuleRadii);
-    free(data->aoCapsuleSort);
-
-    free(data->shadowCapsuleStarts);
-    free(data->shadowCapsuleVectors);
-    free(data->shadowCapsuleRadii);
-    free(data->shadowCapsuleSort);
-    
-    UnloadImage(data->aoLookupImage);
-    UnloadTexture(data->aoLookupTable);
-    UnloadImage(data->shadowLookupImage);
-    UnloadTexture(data->shadowLookupTable);
-}
-
-static inline void CapsuleDataReset(CapsuleData* data)
-{
-    data->capsuleCount = 0;
-    data->aoCapsuleCount = 0;
-    data->shadowCapsuleCount = 0;
-}
-
-// Append capsules to the capsule data based off the joint transforms
-static void CapsuleDataAppendFromTransformData(CapsuleData* data, TransformData* xforms, float maxCapsuleRadius, Color color, float opacity, bool ignoreEndSite)
-{
-    for (int i = 0; i < xforms->jointCount; i++)
-    {
-        int p = xforms->parents[i];
-        
-        if (p == -1) { continue; }
-        if (ignoreEndSite && xforms->endSite[i]) { continue; }
-
-        float capsuleHalfLength = Vector3Length(xforms->localPositions[i]) / 2.0f;
-        float capsuleRadius = Min(maxCapsuleRadius, capsuleHalfLength) + (i % 2) * 0.001f;
-
-        if (capsuleRadius < 0.001f) { continue; }
-
-        Vector3 capsulePosition = Vector3Scale(Vector3Add(xforms->globalPositions[i], xforms->globalPositions[p]), 0.5f);
-        Quaternion capsuleRotation = QuaternionMultiply(
-            xforms->globalRotations[p],
-            QuaternionBetween((Vector3){ 1.0f, 0.0f, 0.0f }, Vector3Normalize(xforms->localPositions[i])));
-
-        data->capsulePositions[data->capsuleCount] = capsulePosition;
-        data->capsuleRotations[data->capsuleCount] = capsuleRotation;
-        data->capsuleHalfLengths[data->capsuleCount] = capsuleHalfLength;
-        data->capsuleRadii[data->capsuleCount] = capsuleRadius;
-        data->capsuleColors[data->capsuleCount] = (Vector3){ color.r / 255.0f, color.g / 255.0f, color.b / 255.0f };
-        data->capsuleOpacities[data->capsuleCount] = opacity;
-        data->capsuleCount++;
-    }
-}
-
-// Gather all of the capsules which are potentially casting ambient occlusion on a ground segment.
-static void CapsuleDataUpdateAOCapsulesForGroundSegment(CapsuleData* data, Vector3 groundSegmentPosition)
-{
-    data->aoCapsuleCount = 0;
-
-    for (int i = 0; i < data->capsuleCount; i++)
-    {
-        Vector3 capsulePosition = data->capsulePositions[i];
-        float capsuleHalfLength = data->capsuleHalfLengths[i];
-        float capsuleRadius = data->capsuleRadii[i];
-        
-        // Check if bounding spheres are more than AO_RATIO_MAX away from each other
-        if (Vector3Distance(groundSegmentPosition, capsulePosition) - sqrtf(2.0f) > capsuleHalfLength + AO_RATIO_MAX * capsuleRadius)
-        {
-            continue;
-        }
-        
-        Quaternion capsuleRotation = data->capsuleRotations[i];
-        Vector3 capsuleStart = CapsuleStart(capsulePosition, capsuleRotation, capsuleHalfLength);
-        Vector3 capsuleEnd = CapsuleEnd(capsulePosition, capsuleRotation, capsuleHalfLength);
-        Vector3 capsuleVector = CapsuleVector(capsulePosition, capsuleRotation, capsuleHalfLength);
-
-        float capsuleTime;
-        Vector3 groundPoint;
-        NearestPointBetweenLineSegmentAndGroundSegment(
-            &capsuleTime,
-            &groundPoint,
-            capsuleStart,
-            capsuleEnd,
-            (Vector3){ groundSegmentPosition.x - 1.0f, 0.0f, groundSegmentPosition.z - 1.0f },
-            (Vector3){ groundSegmentPosition.x + 1.0f, 0.0f, groundSegmentPosition.z + 1.0f });
-    
-        Vector3 capsulePoint = Vector3Add(capsuleStart, Vector3Scale(capsuleVector, capsuleTime));
-        
-        // Check if the nearest point on the ground is more than AO_RATIO_MAX away
-        if (Vector3Distance(groundPoint, capsulePoint) > AO_RATIO_MAX * capsuleRadius)
-        {
-            continue;
-        }
-        
-        // Compute the actual occlusion for the closest point on the ground
-        float capsuleOcclusion = Vector3Distance(groundPoint, capsulePoint) < capsuleRadius ? 0.0f :
-            SphereOcclusion(groundPoint, (Vector3){ 0.0f, 1.0f, 0.0f }, capsulePoint, capsuleRadius);
-
-        if (capsuleOcclusion < 0.99f)
-        {
-            data->aoCapsuleSort[data->aoCapsuleCount] = (CapsuleSort){ i, capsuleOcclusion };
-            data->aoCapsuleCount++;
-        }
-    }
-
-    qsort(data->aoCapsuleSort, data->aoCapsuleCount, sizeof(CapsuleSort), CapsuleSortCompareGreater);
-
-    for (int i = 0; i < data->aoCapsuleCount; i++)
-    {
-        int j = data->aoCapsuleSort[i].index;
-        data->aoCapsuleStarts[i] = CapsuleStart(data->capsulePositions[j], data->capsuleRotations[j], data->capsuleHalfLengths[j]);
-        data->aoCapsuleVectors[i] = CapsuleVector(data->capsulePositions[j], data->capsuleRotations[j], data->capsuleHalfLengths[j]);
-        data->aoCapsuleRadii[i] = data->capsuleRadii[j];
-    }
-}
-
-// Gather all of the capsules which are potentially casting ambient occlusion on another capsule.
-static void CapsuleDataUpdateAOCapsulesForCapsule(CapsuleData* data, int capsuleIndex)
-{
-    Vector3 queryCapsulePosition = data->capsulePositions[capsuleIndex];
-    float queryCapsuleHalfLength = data->capsuleHalfLengths[capsuleIndex];
-    float queryCapsuleRadius = data->capsuleRadii[capsuleIndex];
-    Quaternion queryCapsuleRotation = data->capsuleRotations[capsuleIndex];
-    Vector3 queryCapsuleStart = CapsuleStart(queryCapsulePosition, queryCapsuleRotation, queryCapsuleHalfLength);
-    Vector3 queryCapsuleEnd = CapsuleEnd(queryCapsulePosition, queryCapsuleRotation, queryCapsuleHalfLength);
-    Vector3 queryCapsuleVector = CapsuleVector(queryCapsulePosition, queryCapsuleRotation, queryCapsuleHalfLength);
-
-    data->aoCapsuleCount = 0;
-
-    for (int i = 0; i < data->capsuleCount; i++)
-    {
-        if (i == capsuleIndex) { continue; }
-        
-        Vector3 capsulePosition = data->capsulePositions[i];
-        float capsuleRadius = data->capsuleRadii[i];
-        float capsuleHalfLength = data->capsuleHalfLengths[i];
-
-        // Check if the bounding sphers are more than AO_RATIO_MAX away from each other
-        if (Vector3Distance(queryCapsulePosition, capsulePosition) - queryCapsuleHalfLength - queryCapsuleRadius > 
-            capsuleHalfLength + AO_RATIO_MAX * capsuleRadius)
-        {
-            continue;
-        }
-
-        Quaternion capsuleRotation = data->capsuleRotations[i];
-        Vector3 capsuleStart = CapsuleStart(capsulePosition, capsuleRotation, capsuleHalfLength);
-        Vector3 capsuleEnd = CapsuleEnd(capsulePosition, capsuleRotation, capsuleHalfLength);
-        Vector3 capsuleVector = CapsuleVector(capsulePosition, capsuleRotation, capsuleHalfLength);
-        
-        float capsuleTime, queryTime;
-        NearestPointBetweenLineSegments(
-            &capsuleTime,
-            &queryTime,
-            capsuleStart,
-            capsuleEnd,
-            queryCapsuleStart,
-            queryCapsuleEnd);
-
-        Vector3 capsulePoint = Vector3Add(capsuleStart, Vector3Scale(capsuleVector, capsuleTime));
-        Vector3 queryPoint = Vector3Add(queryCapsuleStart, Vector3Scale(queryCapsuleVector, queryTime));
-        
-        // Check if the nearest points on the two capsules are more than AO_RATIO_MAX away
-        if (Vector3Distance(queryPoint, capsulePoint) - queryCapsuleRadius > AO_RATIO_MAX * capsuleRadius)
-        {
-            continue;
-        }
-        
-        // Compute the actual occlusion at the nearest point
-        Vector3 surfaceNormal = Vector3Normalize(Vector3Subtract(capsulePoint, queryPoint));
-        Vector3 surfacePoint = Vector3Add(queryPoint, Vector3Scale(surfaceNormal, queryCapsuleRadius));
-        float capsuleOcclusion = Vector3Distance(queryPoint, capsulePoint) <= queryCapsuleRadius + capsuleRadius ? 0.0f :
-            SphereOcclusion(surfacePoint, surfaceNormal, capsulePoint, capsuleRadius);
-
-        if (capsuleOcclusion < 0.99f)
-        {
-            data->aoCapsuleSort[data->aoCapsuleCount] = (CapsuleSort){ i, capsuleOcclusion };
-            data->aoCapsuleCount++;
-        }
-    }
-
-    qsort(data->aoCapsuleSort, data->aoCapsuleCount, sizeof(CapsuleSort), CapsuleSortCompareGreater);
-
-    for (int i = 0; i < data->aoCapsuleCount; i++)
-    {
-        int j = data->aoCapsuleSort[i].index;
-        data->aoCapsuleStarts[i] = CapsuleStart(data->capsulePositions[j], data->capsuleRotations[j], data->capsuleHalfLengths[j]);
-        data->aoCapsuleVectors[i] = CapsuleVector(data->capsulePositions[j], data->capsuleRotations[j], data->capsuleHalfLengths[j]);
-        data->aoCapsuleRadii[i] = data->capsuleRadii[j];
-    }
-}
-
-// Gather all of the capsules which are potentially casting shadows on a ground segment.
-static void CapsuleDataUpdateShadowCapsulesForGroundSegment(CapsuleData* data, Vector3 groundSegmentPosition, Vector3 lightDir, float lightConeAngle)
-{
-    Vector3 lightRay = Vector3Scale(lightDir, 10.0f);
-
-    data->shadowCapsuleCount = 0;
-
-    for (int i = 0; i < data->capsuleCount; i++)
-    {
-        Vector3 capsulePosition = data->capsulePositions[i];
-        float capsuleHalfLength = data->capsuleHalfLengths[i];
-        float capsuleRadius = data->capsuleRadii[i];
-        
-        float midRayTime = NearestPointBetweenLineSegmentAndGroundPlane(capsulePosition, lightRay);
-        Vector3 groundCapsuleMid = Vector3Add(capsulePosition, Vector3Scale(lightRay, midRayTime));
-        float maxRatio = 4.0f; // This is a kind of fudge-factor as the soft shadow don't have a fixed falloff
-
-        // Check if the ground segment is more than maxRatio away from the shadow point at the center of the capsule 
-        if (Vector3Distance(groundSegmentPosition, groundCapsuleMid) - sqrtf(2.0f) > capsuleHalfLength + maxRatio * capsuleRadius)
-        {
-            continue;
-        }
-      
-        Quaternion capsuleRotation = data->capsuleRotations[i];
-        Vector3 capsuleStart = CapsuleStart(capsulePosition, capsuleRotation, capsuleHalfLength);
-        Vector3 capsuleEnd = CapsuleEnd(capsulePosition, capsuleRotation, capsuleHalfLength);
-        Vector3 capsuleVector = CapsuleVector(capsulePosition, capsuleRotation, capsuleHalfLength);
-
-        // Find the projected shadow point for the capsule start and end points
-        // I think for the ground the darkest part of the shadow is always one of these
-        float startRayTime = NearestPointBetweenLineSegmentAndGroundPlane(capsuleStart, lightRay);
-        float endRayTime = NearestPointBetweenLineSegmentAndGroundPlane(capsuleEnd, lightRay);
-
-        Vector3 groundCapsuleStart = Vector3Add(capsuleStart, Vector3Scale(lightRay, startRayTime));
-        Vector3 groundCapsuleEnd = Vector3Add(capsuleEnd, Vector3Scale(lightRay, endRayTime));
-        
-        groundCapsuleStart.x = Clamp(groundCapsuleStart.x, groundSegmentPosition.x - 1.0f, groundSegmentPosition.x + 1.0f);
-        groundCapsuleStart.z = Clamp(groundCapsuleStart.z, groundSegmentPosition.z - 1.0f, groundSegmentPosition.z + 1.0f);
-        groundCapsuleEnd.x = Clamp(groundCapsuleEnd.x, groundSegmentPosition.x - 1.0f, groundSegmentPosition.x + 1.0f);
-        groundCapsuleEnd.z = Clamp(groundCapsuleEnd.z, groundSegmentPosition.z - 1.0f, groundSegmentPosition.z + 1.0f);
-        
-        // Check if both points are more than maxRatio away from the ground segment
-        if (Vector3Distance(groundSegmentPosition, groundCapsuleStart) - sqrtf(2.0f) > maxRatio * capsuleRadius &&
-            Vector3Distance(groundSegmentPosition, groundCapsuleEnd) - sqrtf(2.0f) > maxRatio * capsuleRadius)
-        {
-            continue;
-        }
-        
-        // Compute the actual occlusion at both points and take the min
-        float capsuleOcclusion = Min(
-            CapsuleDirectionalOcclusion(groundCapsuleStart, capsuleStart, capsuleVector, capsuleRadius, lightDir, lightConeAngle),
-            CapsuleDirectionalOcclusion(groundCapsuleEnd, capsuleStart, capsuleVector, capsuleRadius, lightDir, lightConeAngle));
-
-        if (capsuleOcclusion < 0.99f)
-        {
-            data->shadowCapsuleSort[data->shadowCapsuleCount] = (CapsuleSort){ i, capsuleOcclusion };
-            data->shadowCapsuleCount++;
-        }
-    }
-
-    qsort(data->shadowCapsuleSort, data->shadowCapsuleCount, sizeof(CapsuleSort), CapsuleSortCompareGreater);
-
-    for (int i = 0; i < data->shadowCapsuleCount; i++)
-    {
-        int j = data->shadowCapsuleSort[i].index;
-        data->shadowCapsuleStarts[i] = CapsuleStart(data->capsulePositions[j], data->capsuleRotations[j], data->capsuleHalfLengths[j]);
-        data->shadowCapsuleVectors[i] = CapsuleVector(data->capsulePositions[j], data->capsuleRotations[j], data->capsuleHalfLengths[j]);
-        data->shadowCapsuleRadii[i] = data->capsuleRadii[j];
-    }
-}
-
-// Gather all of the capsules which are potentially casting shadows on another capsule.
-static void CapsuleDataUpdateShadowCapsulesForCapsule(CapsuleData* data, int capsuleIndex, Vector3 lightDir, float lightConeAngle)
-{
-    Vector3 lightRay = Vector3Scale(lightDir, 10.0f);
-    
-    Vector3 queryCapsulePosition = data->capsulePositions[capsuleIndex];
-    float queryCapsuleHalfLength = data->capsuleHalfLengths[capsuleIndex];
-    float queryCapsuleRadius = data->capsuleRadii[capsuleIndex];
-    Quaternion queryCapsuleRotation = data->capsuleRotations[capsuleIndex];
-    Vector3 queryCapsuleStart = CapsuleStart(queryCapsulePosition, queryCapsuleRotation, queryCapsuleHalfLength);
-    Vector3 queryCapsuleEnd = CapsuleEnd(queryCapsulePosition, queryCapsuleRotation, queryCapsuleHalfLength);
-    Vector3 queryCapsuleVector = CapsuleVector(queryCapsulePosition, queryCapsuleRotation, queryCapsuleHalfLength);
-
-    data->shadowCapsuleCount = 0;
-
-    for (int i = 0; i < data->capsuleCount; i++)
-    {
-        if (i == capsuleIndex) { continue; }
-        
-        Vector3 capsulePosition = data->capsulePositions[i];
-        float capsuleHalfLength = data->capsuleHalfLengths[i];
-        float capsuleRadius = data->capsuleRadii[i];
-        
-        // Find the closest point between the capsule and the ray cast from the center of the casting capsule
-        float midRayTime = NearestPointOnLineSegment(
-            capsulePosition,
-            lightRay,
-            queryCapsulePosition);
-        
-        Vector3 capsuleMid = Vector3Add(capsulePosition, Vector3Scale(lightRay, midRayTime));
-        float maxRatio = 4.0f;
-        
-        // Check if this is greater than maxRatio away
-        if (Vector3Distance(queryCapsulePosition, capsuleMid) - queryCapsuleHalfLength - queryCapsuleRadius > capsuleHalfLength + maxRatio * capsuleRadius)
-        {
-            continue;
-        }
-        
-        Quaternion capsuleRotation = data->capsuleRotations[i];
-        Vector3 capsuleStart = CapsuleStart(capsulePosition, capsuleRotation, capsuleHalfLength);
-        Vector3 capsuleEnd = CapsuleEnd(capsulePosition, capsuleRotation, capsuleHalfLength);
-        Vector3 capsuleVector = CapsuleVector(capsulePosition, capsuleRotation, capsuleHalfLength);
-        
-        // Find the nearest point between the capsule and the swept line of the casting capsule
-        float queryCapsuleTime;
-        Vector3 nearestRayPoint;
-        NearestPointBetweenLineSegmentAndSweptLine(
-            &queryCapsuleTime,
-            &nearestRayPoint,
-            queryCapsuleStart,
-            queryCapsuleEnd,
-            capsuleStart,
-            capsuleEnd,
-            lightRay);
-        
-        Vector3 queryCapsulePoint = Vector3Add(queryCapsuleStart, Vector3Scale(queryCapsuleVector, queryCapsuleTime));
-        
-        // If this distance is greater than maxRatio away then skip
-        if (Vector3Distance(queryCapsulePoint, nearestRayPoint) - queryCapsuleRadius > capsuleHalfLength + maxRatio * capsuleRadius)
-        {
-            continue;
-        }
-        
-        Vector3 surfaceNormal = Vector3Normalize(Vector3Subtract(nearestRayPoint, queryCapsulePoint));
-        Vector3 surfacePoint = Vector3Add(queryCapsulePoint, Vector3Scale(surfaceNormal, queryCapsuleRadius));
-
-        // Find actual occlusion amount
-        float capsuleOcclusion = Vector3Distance(queryCapsulePoint, nearestRayPoint) <= queryCapsuleRadius + capsuleRadius ? 0.0f :
-            CapsuleDirectionalOcclusion(surfacePoint, capsuleStart, capsuleVector, capsuleRadius, lightDir, lightConeAngle);
-        
-        if (capsuleOcclusion < 0.99f)
-        {
-            data->shadowCapsuleSort[data->shadowCapsuleCount] = (CapsuleSort){ i, capsuleOcclusion };
-            data->shadowCapsuleCount++;
-        }
-    }
-
-    qsort(data->shadowCapsuleSort, data->shadowCapsuleCount, sizeof(CapsuleSort), CapsuleSortCompareGreater);
-
-    for (int i = 0; i < data->shadowCapsuleCount; i++)
-    {
-        int j = data->shadowCapsuleSort[i].index;
-        data->shadowCapsuleStarts[i] = CapsuleStart(data->capsulePositions[j], data->capsuleRotations[j], data->capsuleHalfLengths[j]);
-        data->shadowCapsuleVectors[i] = CapsuleVector(data->capsulePositions[j], data->capsuleRotations[j], data->capsuleHalfLengths[j]);
-        data->shadowCapsuleRadii[i] = data->capsuleRadii[j];
-    }
-}
-
-// Resize so that we have enough capsules in the buffers for the given set of characters
-static inline void CapsuleDataUpdateForCharacters(CapsuleData* capsuleData, CharacterData* characterData)
-{
-    int totalJointCount = 0;
-    for (int i = 0; i < characterData->count; i++)
-    {
-        totalJointCount += characterData->bvhData[i].jointCount;
-    }
-
-    CapsuleDataResize(capsuleData, totalJointCount);
-}
-
-//----------------------------------------------------------------------------------
-// Shaders
-//----------------------------------------------------------------------------------
-
-#define AO_CAPSULES_MAX 32
-#define SHADOW_CAPSULES_MAX 64
-
-#define GLSL_DEFINE_VALUE(X) #X
-#define GLSL_DEFINE(X) "#define " #X " " GLSL_DEFINE_VALUE(X) " \n"
-#define GLSL(X) \
-  "#version 300 es\n" \
-  GLSL_DEFINE(AO_RATIO_MAX) \
-  GLSL_DEFINE(AO_CAPSULES_MAX) \
-  GLSL_DEFINE(SHADOW_CAPSULES_MAX) \
-  GLSL_DEFINE(PI) \
-  #X
-
-// Vertex Shader
-static const char* shaderVS = GLSL(
-
-precision highp float;
-precision mediump int;
-
-in vec3 vertexPosition;
-in vec2 vertexTexCoord;
-in vec3 vertexNormal;
-
-uniform int isCapsule;
-uniform vec3 capsulePosition;
-uniform vec4 capsuleRotation;
-uniform float capsuleHalfLength;
-uniform float capsuleRadius;
-
-uniform mat4 matModel;
-uniform mat4 matNormal;
-uniform mat4 matView;
-uniform mat4 matProjection;
-
-out vec3 fragPosition;
-out vec2 fragTexCoord;
-out vec3 fragNormal;
-
-vec3 Rotate(in vec4 q, vec3 v)
-{
-    vec3 t = 2.0 * cross(q.xyz, v);
-    return v + q.w * t + cross(q.xyz, t);
-}
-
-// Stretch capsule according to capsule half length
-vec3 CapsuleStretch(vec3 pos, float hlength, float radius)
-{
-    vec3 scaled = pos * radius;
-    scaled.x = scaled.x > 0.0 ? scaled.x + hlength : scaled.x - hlength;
-    return scaled;
-}
-
-void main()
-{
-    fragTexCoord = vertexTexCoord;
-
-    if (isCapsule == 1)
-    {
-        fragPosition = Rotate(capsuleRotation,
-            CapsuleStretch(vertexPosition,
-            capsuleHalfLength, capsuleRadius)) + capsulePosition;
-
-        fragNormal = Rotate(capsuleRotation, vertexNormal);
-    }
-    else
-    {
-        fragPosition = vec3(matModel * vec4(vertexPosition, 1.0));
-        fragNormal = normalize(vec3(matNormal * vec4(vertexNormal, 1.0)));
-    }
-
-    gl_Position = matProjection * matView * vec4(fragPosition, 1.0);
-}
-
-);
-
-// Fragment Shader
-static const char* shaderFS = GLSL(
-
-precision highp float;
-precision mediump int;
-
-in vec3 fragPosition;
-in vec2 fragTexCoord;
-in vec3 fragNormal;
-
-uniform vec3 objectColor;
-uniform float objectSpecularity;
-uniform float objectGlossiness;
-uniform float objectOpacity;
-
-uniform int isCapsule;
-uniform vec3 capsulePosition;
-uniform vec4 capsuleRotation;
-uniform float capsuleHalfLength;
-uniform float capsuleRadius;
-uniform vec3 capsuleStart;
-uniform vec3 capsuleVector;
-
-uniform int shadowCapsuleCount;
-uniform vec3 shadowCapsuleStarts[SHADOW_CAPSULES_MAX];
-uniform vec3 shadowCapsuleVectors[SHADOW_CAPSULES_MAX];
-uniform float shadowCapsuleRadii[SHADOW_CAPSULES_MAX];
-uniform sampler2D shadowLookupTable;
-uniform vec2 shadowLookupResolution;
-
-uniform int aoCapsuleCount;
-uniform vec3 aoCapsuleStarts[AO_CAPSULES_MAX];
-uniform vec3 aoCapsuleVectors[AO_CAPSULES_MAX];
-uniform float aoCapsuleRadii[AO_CAPSULES_MAX];
-uniform sampler2D aoLookupTable;
-uniform vec2 aoLookupResolution;
-
-uniform vec3 cameraPosition;
-
-uniform float sunStrength;
-uniform vec3 sunDir;
-uniform vec3 sunColor;
-uniform float skyStrength;
-uniform vec3 skyColor;
-uniform float ambientStrength;
-uniform float groundStrength;
-uniform float exposure;
-
-out vec4 finalColor;
-
-vec3 ToGamma(in vec3 col)
-{
-    return vec3(pow(col.x, 2.2), pow(col.y, 2.2), pow(col.z, 2.2));
-}
-
-vec3 FromGamma(in vec3 col)
-{
-    return vec3(pow(col.x, 1.0/2.2), pow(col.y, 1.0/2.2), pow(col.z, 1.0/2.2));
-}
-
-float Saturate(in float x)
-{
-    return clamp(x, 0.0, 1.0);
-}
-
-float Square(in float x)
-{
-    return x * x;
-}
-
-float FastAcos(in float x)
-{
-    float y = abs(x);
-    float p = -0.1565827 * y + 1.570796;
-    p *= sqrt(max(1.0 - y, 0.0));
-    return x >= 0.0 ? p : PI - p;
-}
-
-float FastPositiveAcos(in float x)
-{
-    float p = -0.1565827 * x + 1.570796;
-    return p * sqrt(max(1.0 - x, 0.0));
-}
-
-vec3 Rotate(in vec4 q, vec3 v)
-{
-    vec3 t = 2.0 * cross(q.xyz, v);
-    return v + q.w * t + cross(q.xyz, t);
-}
-
-vec3 Unrotate(in vec4 q, vec3 v)
-{
-    return Rotate(vec4(-q.x, -q.y, -q.z, q.w), v);
-}
-
-float Checker(in vec2 uv)
-{
-    vec4 uvDDXY = vec4(dFdx(uv), dFdy(uv));
-    vec2 w = vec2(length(uvDDXY.xz), length(uvDDXY.yw));
-    vec2 i = 2.0*(abs(fract((uv-0.5*w)*0.5)-0.5)-
-                  abs(fract((uv+0.5*w)*0.5)-0.5))/w;
-    return 0.5 - 0.5*i.x*i.y;
-}
-
-float Grid(in vec2 uv, in float lineWidth)
-{
-    vec4 uvDDXY = vec4(dFdx(uv), dFdy(uv));
-    vec2 uvDeriv = vec2(length(uvDDXY.xz), length(uvDDXY.yw));
-    float targetWidth = lineWidth > 0.5 ? 1.0 - lineWidth : lineWidth;
-    vec2 drawWidth = clamp(
-        vec2(targetWidth, targetWidth), uvDeriv, vec2(0.5, 0.5));
-    vec2 lineAA = uvDeriv * 1.5;
-    vec2 gridUV = abs(fract(uv) * 2.0 - 1.0);
-    gridUV = lineWidth > 0.5 ? gridUV : 1.0 - gridUV;
-    vec2 g2 = smoothstep(drawWidth + lineAA, drawWidth - lineAA, gridUV);
-    g2 *= clamp(targetWidth / drawWidth, 0.0, 1.0);
-    g2 = mix(g2, vec2(targetWidth, targetWidth),
-        clamp(uvDeriv * 2.0 - 1.0, 0.0, 1.0));
-    g2 = lineWidth > 0.5 ? 1.0 - g2 : g2;
-    return mix(g2.x, 1.0, g2.y);
-}
-
-float SphereOcclusion(in vec3 pos, in vec3 nor, in vec3 sph, in float rad)
-{
-    vec3 di = sph - pos;
-    float l = length(di);
-    float nlAngle = FastAcos(dot(nor, di / l));
-    float h  = l < rad ? 1.0 : l / rad;
-    vec2 uvs = vec2(nlAngle / PI, (h - 1.0) / (AO_RATIO_MAX - 1.0));
-    uvs = uvs * (aoLookupResolution - 1.0) / aoLookupResolution + 0.5 / aoLookupResolution;
-    return texture(aoLookupTable, uvs).r;
-}
-
-float SphereDirectionalOcclusion(
-    in vec3 pos, 
-    in vec3 sphere, 
-    in float radius,
-    in vec3 coneDir)
-{
-    vec3 occluder = sphere - pos;
-    float occluderLen2 = dot(occluder, occluder);
-    vec3 occluderDir = occluder * inversesqrt(occluderLen2);
-    float phi = FastAcos(dot(occluderDir, -coneDir));
-    float theta = FastPositiveAcos(sqrt(occluderLen2 / (Square(radius) + occluderLen2)));
-
-    vec2 uvs = vec2(phi / PI, theta / (PI / 2.0));
-    uvs = uvs * (shadowLookupResolution - 1.0) / shadowLookupResolution + 0.5 / shadowLookupResolution;
-    return texture(shadowLookupTable, uvs).r;
-}
-
-float CapsuleOcclusion(
-    in vec3 pos, 
-    in vec3 nor,
-    in vec3 capStart, 
-    in vec3 capVec, 
-    in float radius)
-{
-    vec3 ba = capVec;
-    vec3 pa = pos - capStart;
-    float l = dot(ba, ba);
-    float t = abs(l) < 1e-8f ? 0.0 : Saturate(dot(pa, ba) / l);
-    return SphereOcclusion(pos, nor, capStart + t * ba, radius);
-}
-
-float CapsuleDirectionalOcclusion(
-    in vec3 pos, in vec3 capStart, in vec3 capVec,
-    in float capRadius, in vec3 coneDir)
-{
-    vec3 ba = capVec;
-    vec3 pa = capStart - pos;
-    vec3 cba = dot(-coneDir, ba) * -coneDir - ba;
-    float t = Saturate(dot(pa, cba) / dot(cba, cba));
-
-    return SphereDirectionalOcclusion(pos, capStart + t * ba, capRadius, coneDir);
-}
-
-vec2 CapsuleUVs(
-    in vec3 pos, in vec3 capPos,
-    in vec4 capRot, in float capHalfLength,
-    in float capRadius, in vec2 scale)
-{
-    vec3 loc = Unrotate(capRot, pos - capPos);
-
-    vec2 limit = vec2(
-        2.0 * capHalfLength + 2.0 * capRadius,
-        PI * capRadius);
-
-    vec2 repeat = max(round(scale * limit), 1.0);
-
-    return (repeat / limit) * vec2(loc.x, capRadius * atan(loc.z, loc.y));
-}
-
-vec3 CapsuleNormal(
-    in vec3 pos, in vec3 capStart,
-    in vec3 capVec)
-{
-    vec3 ba = capVec;
-    vec3 pa = pos - capStart;
-    float h = Saturate(dot(pa, ba) / dot(ba, ba));
-    return normalize(pa - h*ba);
-}
-
-void main()
-{
-    vec3 pos = fragPosition;
-    vec3 nor = fragNormal;
-    vec2 uvs = fragTexCoord;
-
-    // Recompute uvs and normals if capsule
-
-    if (isCapsule == 1)
-    {
-        uvs = CapsuleUVs(
-            pos,
-            capsulePosition,
-            capsuleRotation,
-            capsuleHalfLength,
-            capsuleRadius,
-            vec2(4.0, 4.0));
-        
-        nor = CapsuleNormal(pos, capsuleStart, capsuleVector);
-    }
-
-    // Compute sun shadow amount
-
-    float sunShadow = 1.0;
-    for (int i = 0; i < shadowCapsuleCount; i++)
-    {
-        sunShadow = min(sunShadow, CapsuleDirectionalOcclusion(
-            pos,
-            shadowCapsuleStarts[i],
-            shadowCapsuleVectors[i],
-            shadowCapsuleRadii[i],
-            sunDir));
-    }
-    
-    // Compute ambient shadow amount
-
-    float ambShadow = 1.0;
-    for (int i = 0; i < aoCapsuleCount; i++)
-    {
-        ambShadow = min(ambShadow, CapsuleOcclusion(
-            pos, nor,
-            aoCapsuleStarts[i],
-            aoCapsuleVectors[i],
-            aoCapsuleRadii[i]));
-    }
-
-    // Compute albedo from grid and checker
-
-    float gridFine = Grid(20.0 * uvs, 0.025);
-    float gridCoarse = Grid(2.0 * uvs, 0.02);
-    float check = Checker(2.0 * uvs);
-
-    vec3 albedo = FromGamma(objectColor) * mix(mix(mix(0.9, 0.95, check), 0.85, gridFine), 1.0, gridCoarse);
-    float specularity = objectSpecularity * mix(mix(0.0, 0.75, check), 1.0, gridCoarse);
-    
-    // Compute lighting
-    
-    vec3 eyeDir = normalize(pos - cameraPosition);
-
-    vec3 lightSunColor = FromGamma(sunColor);
-    vec3 lightSunHalf = normalize(sunDir + eyeDir);
-
-    vec3 lightSkyColor = FromGamma(skyColor);
-    vec3 skyDir = vec3(0.0, -1.0, 0.0);
-    vec3 lightSkyHalf = normalize(skyDir + eyeDir);
-
-    float sunFactorDiff = max(dot(nor, -sunDir), 0.0);
-    float sunFactorSpec = specularity *
-        ((objectGlossiness+2.0) / (8.0 * PI)) *
-        pow(max(dot(nor, lightSunHalf), 0.0), objectGlossiness);
-
-    float skyFactorDiff = max(dot(nor, -skyDir), 0.0);
-    float skyFactorSpec = specularity *
-        ((objectGlossiness+2.0) / (8.0 * PI)) *
-        pow(max(dot(nor, lightSkyHalf), 0.0), objectGlossiness);
-
-    float groundFactorDiff = max(dot(nor, skyDir), 0.0);
-    
-    // Combine
-    
-    vec3 ambient = ambShadow * ambientStrength * lightSkyColor * albedo;
-
-    vec3 diffuse = sunShadow * sunStrength * lightSunColor * albedo * sunFactorDiff +
-        groundStrength * lightSkyColor * albedo * groundFactorDiff;
-        skyStrength * lightSkyColor * albedo * skyFactorDiff;
-
-    float specular = sunShadow * sunStrength * sunFactorSpec + skyStrength * skyFactorSpec;
-
-    vec3 final = diffuse + ambient + specular;
-
-    finalColor = vec4(ToGamma(exposure * final), objectOpacity);
-}
-
-);
-
-// Structure containing all the uniform indices for the shader
-typedef struct
-{
-    int isCapsule;
-    int capsulePosition;
-    int capsuleRotation;
-    int capsuleHalfLength;
-    int capsuleRadius;
-    int capsuleStart;
-    int capsuleVector;
-
-    int shadowCapsuleCount;
-    int shadowCapsuleStarts;
-    int shadowCapsuleVectors;
-    int shadowCapsuleRadii;
-    int shadowLookupTable;
-    int shadowLookupResolution;
-
-    int aoCapsuleCount;
-    int aoCapsuleStarts;
-    int aoCapsuleVectors;
-    int aoCapsuleRadii;
-    int aoLookupTable;
-    int aoLookupResolution;
-
-    int cameraPosition;
-
-    int objectColor;
-    int objectSpecularity;
-    int objectGlossiness;
-    int objectOpacity;
-
-    int sunStrength;
-    int sunDir;
-    int sunColor;
-    int skyStrength;
-    int skyColor;
-    int ambientStrength;
-    int groundStrength;
-
-    int exposure;
-
-} ShaderUniforms;
-
-// Lookup all shader uniform indices
-static void ShaderUniformsInit(ShaderUniforms* uniforms, Shader shader)
-{
-    uniforms->isCapsule = GetShaderLocation(shader, "isCapsule");
-    uniforms->capsulePosition =  GetShaderLocation(shader, "capsulePosition");
-    uniforms->capsuleRotation =  GetShaderLocation(shader, "capsuleRotation");
-    uniforms->capsuleHalfLength =  GetShaderLocation(shader, "capsuleHalfLength");
-    uniforms->capsuleRadius =  GetShaderLocation(shader, "capsuleRadius");
-    uniforms->capsuleStart =  GetShaderLocation(shader, "capsuleStart");
-    uniforms->capsuleVector =  GetShaderLocation(shader, "capsuleVector");
-
-    uniforms->shadowCapsuleCount = GetShaderLocation(shader, "shadowCapsuleCount");
-    uniforms->shadowCapsuleStarts =  GetShaderLocation(shader, "shadowCapsuleStarts");
-    uniforms->shadowCapsuleVectors =  GetShaderLocation(shader, "shadowCapsuleVectors");
-    uniforms->shadowCapsuleRadii =  GetShaderLocation(shader, "shadowCapsuleRadii");
-    uniforms->shadowLookupTable =  GetShaderLocation(shader, "shadowLookupTable");
-    uniforms->shadowLookupResolution =  GetShaderLocation(shader, "shadowLookupResolution");
-
-    uniforms->aoCapsuleCount = GetShaderLocation(shader, "aoCapsuleCount");
-    uniforms->aoCapsuleStarts =  GetShaderLocation(shader, "aoCapsuleStarts");
-    uniforms->aoCapsuleVectors =  GetShaderLocation(shader, "aoCapsuleVectors");
-    uniforms->aoCapsuleRadii =  GetShaderLocation(shader, "aoCapsuleRadii");
-    uniforms->aoLookupTable =  GetShaderLocation(shader, "aoLookupTable");
-    uniforms->aoLookupResolution =  GetShaderLocation(shader, "aoLookupResolution");
-
-    uniforms->cameraPosition = GetShaderLocation(shader, "cameraPosition");
-
-    uniforms->objectColor = GetShaderLocation(shader, "objectColor");
-    uniforms->objectSpecularity = GetShaderLocation(shader, "objectSpecularity");
-    uniforms->objectGlossiness = GetShaderLocation(shader, "objectGlossiness");
-    uniforms->objectOpacity = GetShaderLocation(shader, "objectOpacity");
-
-    uniforms->sunStrength = GetShaderLocation(shader, "sunStrength");
-    uniforms->sunDir = GetShaderLocation(shader, "sunDir");
-    uniforms->sunColor = GetShaderLocation(shader, "sunColor");
-    uniforms->skyStrength = GetShaderLocation(shader, "skyStrength");
-    uniforms->skyColor = GetShaderLocation(shader, "skyColor");
-    uniforms->ambientStrength = GetShaderLocation(shader, "ambientStrength");
-    uniforms->groundStrength = GetShaderLocation(shader, "groundStrength");
-
-    uniforms->exposure = GetShaderLocation(shader, "exposure");
-}
-
-//----------------------------------------------------------------------------------
-// Models
-//----------------------------------------------------------------------------------
-
-// Embedded Capsule OBJ file
-static const char* capsuleOBJ = "\
-v 0.82165808 -0.82165808 -1.0579772e-18\nv 0.82165808 -0.58100000 0.58100000\n\
-v 0.82165808 8.7595780e-17 0.82165808\nv 0.82165808 0.58100000 0.58100000\n\
-v 0.82165808 0.82165808 9.9566116e-17\nv 0.82165808 0.58100000 -0.58100000\n\
-v 0.82165808 2.8884397e-16 -0.82165808\nv 0.82165808 -0.58100000 -0.58100000\n\
-v -0.82165808 -0.82165808 -1.0579772e-18\nv -0.82165808 -0.58100000 0.58100000\n\
-v -0.82165808 -1.3028313e-17 0.82165808\nv -0.82165808 0.58100000 0.58100000\n\
-v -0.82165808 0.82165808 9.9566116e-17\nv -0.82165808 0.58100000 -0.58100000\n\
-v -0.82165808 1.8821987e-16 -0.82165808\nv -0.82165808 -0.58100000 -0.58100000\n\
-v 1.16200000 1.5874776e-16 -1.0579772e-18\nv -1.16200000 1.6443801e-17 -1.0579772e-18\n\
-v -9.1030792e-3 -1.15822938 -1.0579772e-18\nv 9.1030792e-3 -1.15822938 -1.0579772e-18\n\
-v 9.1030792e-3 -0.81899185 0.81899185\nv -9.1030792e-3 -0.81899185 0.81899185\n\
-v 9.1030792e-3 1.7232088e-17 1.15822938\nv -9.1030792e-3 1.6117282e-17 1.15822938\n\
-v 9.1030792e-3 0.81899185 0.81899185\nv -9.1030792e-3 0.81899185 0.81899185\n\
-v 9.1030792e-3 1.15822938 1.4078421e-16\nv -9.1030792e-3 1.15822938 1.4078421e-16\n\
-v 9.1030792e-3 0.81899185 -0.81899185\nv -9.1030792e-3 0.81899185 -0.81899185\n\
-v 9.1030792e-3 3.0091647e-16 -1.15822938\nv -9.1030792e-3 2.9980166e-16 -1.15822938\n\
-v 9.1030792e-3 -0.81899185 -0.81899185\nv -9.1030792e-3 -0.81899185 -0.81899185\n\
-vn 0.71524683 -0.69887193 -2.5012597e-16\nvn 0.61185516 -0.55930013 0.55930013\n\
-vn 0.71524683 0.0000000e+0 0.69887193\nvn 0.61185516 0.55930013 0.55930013\n\
-vn 0.71524683 0.69887193 1.5632873e-17\nvn 0.61185516 0.55930013 -0.55930013\n\
-vn 0.71524683 6.2531494e-17 -0.69887193\nvn 0.61185516 -0.55930013 -0.55930013\n\
-vn -0.71524683 -0.69887193 -2.5012597e-16\nvn -0.61185516 -0.55930013 0.55930013\n\
-vn -0.71524683 0.0000000e+0 0.69887193\nvn -0.61185516 0.55930013 0.55930013\n\
-vn -0.71524683 0.69887193 4.6898620e-17\nvn -0.61185516 0.55930013 -0.55930013\n\
-vn -0.71524683 4.6898620e-17 -0.69887193\nvn -0.61185516 -0.55930013 -0.55930013\n\
-vn 1.00000000 1.5208752e-17 -2.6615316e-17\nvn -1.00000000 -1.5208752e-17 2.2813128e-17\n\
-vn -0.19614758 -0.98057439 -2.2848712e-16\nvn 0.26047011 -0.96548191 -2.4273177e-16\n\
-vn 0.13072302 -0.70103905 0.70103905\nvn -0.19614758 -0.69337080 0.69337080\n\
-vn 0.22349711 5.9825845e-2 0.97286685\nvn -0.22349711 -5.9825845e-2 0.97286685\n\
-vn 0.15641931 0.75510180 0.63667438\nvn -0.15641931 0.63667438 0.75510180\n\
-vn 0.22349711 0.97286685 -5.9825845e-2\nvn -0.22349711 0.97286685 5.9825845e-2\n\
-vn 0.15641931 0.63667438 -0.75510180\nvn -0.15641931 0.75510180 -0.63667438\n\
-vn 0.22349711 -5.9825845e-2 -0.97286685\nvn -0.22349711 5.9825845e-2 -0.97286685\n\
-vn 0.15641931 -0.75510180 -0.63667438\nvn -0.15641931 -0.63667438 -0.75510180\n\
-f 1//1 17//17 2//2\nf 1//1 20//20 8//8\nf 2//2 17//17 3//3\nf 2//2 20//20 1//1\n\
-f 2//2 23//23 21//21\nf 3//3 17//17 4//4\nf 3//3 23//23 2//2\nf 4//4 17//17 5//5\n\
-f 4//4 23//23 3//3\nf 4//4 27//27 25//25\nf 5//5 17//17 6//6\nf 5//5 27//27 4//4\n\
-f 6//6 17//17 7//7\nf 6//6 27//27 5//5\nf 6//6 31//31 29//29\nf 7//7 17//17 8//8\n\
-f 7//7 31//31 6//6\nf 8//8 17//17 1//1\nf 8//8 20//20 33//33\nf 8//8 31//31 7//7\n\
-f 9//9 18//18 16//16\nf 9//9 19//19 10//10\nf 10//10 18//18 9//9\nf 10//10 19//19 22//22\n\
-f 10//10 24//24 11//11\nf 11//11 18//18 10//10\nf 11//11 24//24 12//12\nf 12//12 18//18 11//11\n\
-f 12//12 24//24 26//26\nf 12//12 28//28 13//13\nf 13//13 18//18 12//12\nf 13//13 28//28 14//14\n\
-f 14//14 18//18 13//13\nf 14//14 28//28 30//30\nf 14//14 32//32 15//15\nf 15//15 18//18 14//14\n\
-f 15//15 32//32 16//16\nf 16//16 18//18 15//15\nf 16//16 19//19 9//9\nf 16//16 32//32 34//34\n\
-f 19//19 33//33 20//20\nf 20//20 21//21 19//19\nf 21//21 20//20 2//2\nf 21//21 24//24 22//22\n\
-f 22//22 19//19 21//21\nf 22//22 24//24 10//10\nf 23//23 26//26 24//24\nf 24//24 21//21 23//23\n\
-f 25//25 23//23 4//4\nf 25//25 28//28 26//26\nf 26//26 23//23 25//25\nf 26//26 28//28 12//12\n\
-f 27//27 30//30 28//28\nf 28//28 25//25 27//27\nf 29//29 27//27 6//6\nf 29//29 32//32 30//30\n\
-f 30//30 27//27 29//29\nf 30//30 32//32 14//14\nf 31//31 34//34 32//32\nf 32//32 29//29 31//31\n\
-f 33//33 19//19 34//34\nf 33//33 31//31 8//8\nf 34//34 19//19 16//16\nf 34//34 31//31 33//33";
-
-#undef TINYOBJ_LOADER_C_IMPLEMENTATION
-#include "external/tinyobj_loader_c.h"
-
-// Extra function for loading OBJ from memory
-static Model LoadOBJFromMemory(const char *fileText)
-{
-    Model model = { 0 };
-
-    tinyobj_attrib_t attrib = { 0 };
-    tinyobj_shape_t *meshes = NULL;
-    unsigned int meshCount = 0;
-
-    tinyobj_material_t *materials = NULL;
-    unsigned int materialCount = 0;
-
-    if (fileText != NULL)
-    {
-        unsigned int dataSize = (unsigned int)strlen(fileText);
-
-        unsigned int flags = TINYOBJ_FLAG_TRIANGULATE;
-        tinyobj_parse_obj(&attrib, &meshes, &meshCount, &materials, &materialCount, fileText, dataSize, flags);
-        
-        model.meshCount = 1;
-        model.meshes = (Mesh *)RL_CALLOC(model.meshCount, sizeof(Mesh));
-        model.meshMaterial = (int *)RL_CALLOC(model.meshCount, sizeof(int));
-
-        // Count the faces for each material
-        int *matFaces = (int *)RL_CALLOC(model.meshCount, sizeof(int));
-        matFaces[0] = attrib.num_faces;
-
-        //--------------------------------------
-        // Create the material meshes
-
-        // Running counts/indexes for each material mesh as we are
-        // building them at the same time
-        int *vCount = (int *)RL_CALLOC(model.meshCount, sizeof(int));
-        int *vtCount = (int *)RL_CALLOC(model.meshCount, sizeof(int));
-        int *vnCount = (int *)RL_CALLOC(model.meshCount, sizeof(int));
-        int *faceCount = (int *)RL_CALLOC(model.meshCount, sizeof(int));
-
-        // Allocate space for each of the material meshes
-        for (int mi = 0; mi < model.meshCount; mi++)
-        {
-            model.meshes[mi].vertexCount = matFaces[mi]*3;
-            model.meshes[mi].triangleCount = matFaces[mi];
-            model.meshes[mi].vertices = (float *)RL_CALLOC(model.meshes[mi].vertexCount*3, sizeof(float));
-            model.meshes[mi].texcoords = (float *)RL_CALLOC(model.meshes[mi].vertexCount*2, sizeof(float));
-            model.meshes[mi].normals = (float *)RL_CALLOC(model.meshes[mi].vertexCount*3, sizeof(float));
-            model.meshMaterial[mi] = mi;
-        }
-
-        // Scan through the combined sub meshes and pick out each material mesh
-        for (unsigned int af = 0; af < attrib.num_faces; af++)
-        {
-            int mm = attrib.material_ids[af];   // mesh material for this face
-            if (mm == -1) { mm = 0; }           // no material object..
-
-            // Get indices for the face
-            tinyobj_vertex_index_t idx0 = attrib.faces[3*af + 0];
-            tinyobj_vertex_index_t idx1 = attrib.faces[3*af + 1];
-            tinyobj_vertex_index_t idx2 = attrib.faces[3*af + 2];
-
-            // Fill vertices buffer (float) using vertex index of the face
-            for (int v = 0; v < 3; v++) { model.meshes[mm].vertices[vCount[mm] + v] = attrib.vertices[idx0.v_idx*3 + v]; } vCount[mm] +=3;
-            for (int v = 0; v < 3; v++) { model.meshes[mm].vertices[vCount[mm] + v] = attrib.vertices[idx1.v_idx*3 + v]; } vCount[mm] +=3;
-            for (int v = 0; v < 3; v++) { model.meshes[mm].vertices[vCount[mm] + v] = attrib.vertices[idx2.v_idx*3 + v]; } vCount[mm] +=3;
-
-            if (attrib.num_texcoords > 0)
-            {
-                // Fill texcoords buffer (float) using vertex index of the face
-                // NOTE: Y-coordinate must be flipped upside-down to account for
-                // raylib's upside down textures...
-                model.meshes[mm].texcoords[vtCount[mm] + 0] = attrib.texcoords[idx0.vt_idx*2 + 0];
-                model.meshes[mm].texcoords[vtCount[mm] + 1] = 1.0f - attrib.texcoords[idx0.vt_idx*2 + 1]; vtCount[mm] += 2;
-                model.meshes[mm].texcoords[vtCount[mm] + 0] = attrib.texcoords[idx1.vt_idx*2 + 0];
-                model.meshes[mm].texcoords[vtCount[mm] + 1] = 1.0f - attrib.texcoords[idx1.vt_idx*2 + 1]; vtCount[mm] += 2;
-                model.meshes[mm].texcoords[vtCount[mm] + 0] = attrib.texcoords[idx2.vt_idx*2 + 0];
-                model.meshes[mm].texcoords[vtCount[mm] + 1] = 1.0f - attrib.texcoords[idx2.vt_idx*2 + 1]; vtCount[mm] += 2;
-            }
-
-            if (attrib.num_normals > 0)
-            {
-                // Fill normals buffer (float) using vertex index of the face
-                for (int v = 0; v < 3; v++) { model.meshes[mm].normals[vnCount[mm] + v] = attrib.normals[idx0.vn_idx*3 + v]; } vnCount[mm] +=3;
-                for (int v = 0; v < 3; v++) { model.meshes[mm].normals[vnCount[mm] + v] = attrib.normals[idx1.vn_idx*3 + v]; } vnCount[mm] +=3;
-                for (int v = 0; v < 3; v++) { model.meshes[mm].normals[vnCount[mm] + v] = attrib.normals[idx2.vn_idx*3 + v]; } vnCount[mm] +=3;
-            }
-        }
-
-        model.materialCount = 1;
-        model.materials = (Material *)RL_CALLOC(model.materialCount, sizeof(Material));
-        model.materials[0] = LoadMaterialDefault();
-
-        tinyobj_attrib_free(&attrib);
-        tinyobj_shapes_free(meshes, meshCount);
-        tinyobj_materials_free(materials, materialCount);
-
-        RL_FREE(matFaces);
-        RL_FREE(vCount);
-        RL_FREE(vtCount);
-        RL_FREE(vnCount);
-        RL_FREE(faceCount);
-    }
-
-    // Make sure model transform is set to identity matrix!
-    model.transform = MatrixIdentity();
-
-    // Upload vertex data to GPU (static mesh)
-    for (int i = 0; i < model.meshCount; i++) { UploadMesh(&model.meshes[i], false); }
-
-    return model;
-}
-
-//----------------------------------------------------------------------------------
-// Render Settings
-//----------------------------------------------------------------------------------
-
-typedef struct {
-
-    Color backgroundColor;
-
-    float sunLightConeAngle;
-    float sunLightStrength;
-    float sunAzimuth;
-    float sunAltitude;
-    Color sunColor;
-
-    float skyLightStrength;
-    Color skyColor;
-
-    float groundLightStrength;
-    float ambientLightStrength;
-
-    float exposure;
-
-    bool drawOrigin;
-    bool drawGrid;
-    bool drawChecker;
-    bool drawCapsules;
-    bool drawWireframes;
-    bool drawSkeleton;
-    bool drawTransforms;
-    bool drawAO;
-    bool drawShadows;
-    bool drawEndSites;
-    bool drawFPS;
-    bool drawUI;
-
-} RenderSettings;
-
-void RenderSettingsInit(RenderSettings* settings, int argc, char** argv)
-{
-    settings->backgroundColor = ArgColor(argc, argv, "backgroundColor", WHITE);
-
-    settings->sunLightConeAngle = ArgFloat(argc, argv, "sunLightConeAngle", 0.2f);
-    settings->sunLightStrength = ArgFloat(argc, argv, "sunLightStrength", 0.25f);
-    settings->sunAzimuth = ArgFloat(argc, argv, "sunAzimuth", PI / 4.0f);
-    settings->sunAltitude = ArgFloat(argc, argv, "sunAltitude", 0.8f);
-    settings->sunColor = ArgColor(argc, argv, "sunColor", (Color){ 253, 255, 232 });
-
-    settings->skyLightStrength = ArgFloat(argc, argv, "skyLightStrength", 0.2f);
-    settings->skyColor = ArgColor(argc, argv, "skyColor", (Color){ 174, 183, 190 });
-
-    settings->groundLightStrength = ArgFloat(argc, argv, "groundLightStrength", 0.1f);
-    settings->ambientLightStrength = ArgFloat(argc, argv, "ambientLightStrength", 1.0f);
-
-    settings->exposure = ArgFloat(argc, argv, "exposure", 0.9f);
-
-    settings->drawOrigin = ArgBool(argc, argv, "drawOrigin", true);
-    settings->drawGrid = ArgBool(argc, argv, "drawGrid", false);
-    settings->drawChecker = ArgBool(argc, argv, "drawChecker", true);
-    settings->drawCapsules = ArgBool(argc, argv, "drawCapsules", true);
-    settings->drawWireframes = ArgBool(argc, argv, "drawWireframes", false);
-    settings->drawSkeleton = ArgBool(argc, argv, "drawSkeleton", true);
-    settings->drawTransforms = ArgBool(argc, argv, "drawTransforms", false);
-    settings->drawAO = ArgBool(argc, argv, "drawAO", true);
-    settings->drawShadows = ArgBool(argc, argv, "drawShadows", true);
-    settings->drawEndSites = ArgBool(argc, argv, "drawEndSites", true);
-    settings->drawFPS = ArgBool(argc, argv, "drawFPS", false);
-    settings->drawUI = ArgBool(argc, argv, "drawUI", true);
-}
-
-//--------------------------------------
-// Scrubber
-//--------------------------------------
-
-typedef struct {
-
-    bool playing;
-    bool looping;
-    float playTime;
-    float playSpeed;
-    bool frameSnap;
-    int sampleMode;
-
-    float timeLimit;
-    int frameLimit;
-    int frameMin;
-    int frameMax;
-    int frameMinSelect;
-    int frameMaxSelect;
-    bool frameMinEdit;
-    bool frameMaxEdit;
-    float timeMin;
-    float timeMax;
-
-} ScrubberSettings;
-
-static inline void ScrubberSettingsInit(ScrubberSettings* settings, int argc, char** argv)
-{
-    settings->playing = ArgBool(argc, argv, "playing", true);
-    settings->looping = ArgBool(argc, argv, "looping", false);
-    settings->playTime = ArgFloat(argc, argv, "playTime", 0.0f);
-    settings->playSpeed = ArgFloat(argc, argv, "playSpeed", 1.0f);
-    settings->frameSnap = ArgBool(argc, argv, "frameSnap", true);
-    settings->sampleMode = ArgEnum(argc, argv, "sampleMode", 3, (const char*[]){ "nearest", "linear", "cubic" }, 1);
-
-    settings->timeLimit = 0.0f;
-    settings->frameLimit = 0;
-    settings->frameMin = 0;
-    settings->frameMax = 0;
-    settings->frameMinSelect = 0;
-    settings->frameMaxSelect = 0;
-    settings->frameMinEdit = false;
-    settings->frameMaxEdit = false;
-    settings->timeMin = 0.0f;
-    settings->timeMax = 0.0f;
-}
-
-static inline void ScrubberSettingsRecomputeLimits(ScrubberSettings* settings, CharacterData* characterData)
-{
-    settings->frameLimit = 0;
-    settings->timeLimit = 0.0f;
-    for (int i = 0; i < characterData->count; i++)
-    {
-        settings->frameLimit = MaxInt(settings->frameLimit, characterData->bvhData[i].frameCount - 1);
-        settings->timeLimit = Max(settings->timeLimit, (characterData->bvhData[i].frameCount - 1) * characterData->bvhData[i].frameTime);
-    }
-}
-
-static inline void ScrubberSettingsInitMaxs(ScrubberSettings* settings, CharacterData* characterData)
-{
-    if (characterData->count == 0) { return; }
-
-    settings->frameMax = characterData->bvhData[characterData->active].frameCount - 1;
-    settings->frameMaxSelect = settings->frameMax;
-    settings->timeMax = settings->frameMax * characterData->bvhData[characterData->active].frameTime;
-
-    settings->frameMin = 0;
-    settings->frameMinSelect = settings->frameMin;
-    settings->timeMin = 0.0f;
-}
-
-static inline void ScrubberSettingsClamp(ScrubberSettings* settings, CharacterData* characterData)
-{
-    if (characterData->count == 0) { return; }
-
-    settings->frameMax = ClampInt(settings->frameMax, 0, settings->frameLimit);
-    settings->frameMaxSelect = settings->frameMax;
-    settings->timeMax = settings->frameMax * characterData->bvhData[characterData->active].frameTime;
-
-    settings->frameMin = ClampInt(settings->frameMin, 0, settings->frameMax);
-    settings->frameMinSelect = settings->frameMin;
-    settings->timeMin = settings->frameMin * characterData->bvhData[characterData->active].frameTime;
-
-    settings->playTime = Clamp(settings->playTime, settings->timeMin, settings->timeMax);
-}
-
-//----------------------------------------------------------------------------------
-// Drawing
-//----------------------------------------------------------------------------------
-
-static inline void DrawTransform(const Vector3 position, const Quaternion rotation, const float size)
-{
-    DrawLine3D(position, Vector3Add(position, Vector3RotateByQuaternion((Vector3){ size, 0.0, 0.0 }, rotation)), RED);
-    DrawLine3D(position, Vector3Add(position, Vector3RotateByQuaternion((Vector3){ 0.0, size, 0.0 }, rotation)), GREEN);
-    DrawLine3D(position, Vector3Add(position, Vector3RotateByQuaternion((Vector3){ 0.0, 0.0, size }, rotation)), BLUE);
-}
-
-static inline void DrawSkeleton(TransformData* xformData, bool drawEndSites, Color color, Color endSiteColor)
-{
-    for (int i = 0; i < xformData->jointCount; i++)
-    {
-        if (!xformData->endSite[i])
-        {
-            DrawSphereWires(
-                xformData->globalPositions[i],
-                0.01f,
-                4,
-                6,
-                color);
-        }
-        else if (drawEndSites)
-        {
-            DrawCubeWiresV(
-                xformData->globalPositions[i],
-                (Vector3){ 0.02f, 0.02f, 0.02f },
-                endSiteColor);
-        }
-
-        if (xformData->parents[i] != -1)
-        {
-            if (!xformData->endSite[i])
-            {
-                DrawLine3D(
-                    xformData->globalPositions[i],
-                    xformData->globalPositions[xformData->parents[i]],
-                    color);
-            }
-            else if (drawEndSites)
-            {
-                DrawLine3D(
-                    xformData->globalPositions[i],
-                    xformData->globalPositions[xformData->parents[i]],
-                    endSiteColor);
-            }
-        }
-    }
-}
-
-static inline void DrawTransforms(TransformData* xformData)
-{
-    for (int i = 0; i < xformData->jointCount; i++)
-    {
-        if (!xformData->endSite[i])
-        {
-            DrawTransform(
-                xformData->globalPositions[i],
-                xformData->globalRotations[i],
-                0.1f);
-        }
-    }
-}
-
-static inline void DrawWireFrames(CapsuleData* capsuleData, Color color)
-{
-    for (int i = 0; i < capsuleData->capsuleCount; i++)
-    {
-        Vector3 capsuleStart = CapsuleStart(capsuleData->capsulePositions[i], capsuleData->capsuleRotations[i], capsuleData->capsuleHalfLengths[i]);
-        Vector3 capsuleEnd = CapsuleEnd(capsuleData->capsulePositions[i], capsuleData->capsuleRotations[i], capsuleData->capsuleHalfLengths[i]);
-        float capsuleRadius = capsuleData->capsuleRadii[i];
-
-        DrawSphereWires(capsuleStart, capsuleRadius, 4, 6, color);
-        DrawSphereWires(capsuleEnd, capsuleRadius, 4, 6, color);
-        DrawCylinderWiresEx(capsuleStart, capsuleEnd, capsuleRadius, capsuleRadius, 6, color);
-    }
-}
-
-//----------------------------------------------------------------------------------
-// GUI
-//----------------------------------------------------------------------------------
-
-static inline void GuiOrbitCamera(OrbitCamera* camera, CharacterData* characterData)
-{
-    GuiGroupBox((Rectangle){ 20, 10, 190, 200 }, "Camera");
-
-    GuiLabel((Rectangle){ 30, 20, 150, 20 }, "Ctrl + Left Click - Rotate");
-    GuiLabel((Rectangle){ 30, 40, 150, 20 }, "Mouse Scroll - Zoom");
-    GuiLabel((Rectangle){ 30, 60, 150, 20 }, TextFormat("Target: [% 5.3f % 5.3f % 5.3f]", camera->cam3d.target.x, camera->cam3d.target.y, camera->cam3d.target.z));
-    GuiLabel((Rectangle){ 30, 80, 150, 20 }, TextFormat("Azimuth: %5.3f", camera->azimuth));
-    GuiLabel((Rectangle){ 30, 100, 150, 20 }, TextFormat("Altitude: %5.3f", camera->altitude));
-    GuiLabel((Rectangle){ 30, 120, 150, 20 }, TextFormat("Distance: %5.3f", camera->distance));
-
-    if (characterData->count > 0)
-    {
-        GuiToggle((Rectangle){ 30, 150, 100, 20 }, "Track", &camera->track);
-        GuiComboBox((Rectangle){ 30, 180, 150, 20 }, characterData->jointNamesCombo[characterData->active], &camera->trackBone);
-    }
-}
-
-static inline void GuiRenderSettings(RenderSettings* settings, CapsuleData* capsuleData, int screenWidth, int screenHeight)
-{
-    GuiGroupBox((Rectangle){ screenWidth - 260, 10, 240, 430 }, "Rendering");
-
-    GuiSliderBar(
-        (Rectangle){ screenWidth - 160, 20, 100, 20 },
-        "Exposure",
-        TextFormat("%5.2f", settings->exposure),
-        &settings->exposure,
-        0.0f, 3.0f);
-
-    GuiSliderBar(
-        (Rectangle){ screenWidth - 160, 50, 100, 20 },
-        "Sun Light",
-        TextFormat("%5.2f", settings->sunLightStrength),
-        &settings->sunLightStrength,
-        0.0f, 1.0f);
-
-    if (GuiSliderBar(
-        (Rectangle){ screenWidth - 160, 80, 100, 20 },
-        "Sun Softness",
-        TextFormat("%5.2f", settings->sunLightConeAngle),
-        &settings->sunLightConeAngle,
-        0.02f, PI / 4.0f))
-    {
-        CapsuleDataUpdateShadowLookupTable(capsuleData, settings->sunLightConeAngle);
-    }
-
-    GuiSliderBar(
-        (Rectangle){ screenWidth - 160, 110, 100, 20 },
-        "Sky Light",
-        TextFormat("%5.2f", settings->skyLightStrength),
-        &settings->skyLightStrength,
-        0.0f, 1.0f);
-
-    GuiSliderBar(
-        (Rectangle){ screenWidth - 160, 140, 100, 20 },
-        "Ambient Light",
-        TextFormat("%5.2f", settings->ambientLightStrength),
-        &settings->ambientLightStrength,
-        0.0f, 2.0f);
-
-    GuiSliderBar(
-        (Rectangle){ screenWidth - 160, 170, 100, 20 },
-        "Ground Light",
-        TextFormat("%5.2f", settings->groundLightStrength),
-        &settings->groundLightStrength,
-        0.0f, 0.5f);
-
-    GuiSliderBar(
-        (Rectangle){ screenWidth - 160, 200, 100, 20 },
-        "Sun Azimuth",
-        TextFormat("%5.2f", settings->sunAzimuth),
-        &settings->sunAzimuth,
-        -PI, PI);
-
-    GuiSliderBar(
-        (Rectangle){ screenWidth - 160, 230, 100, 20 },
-        "Sun Altitude",
-        TextFormat("%5.2f", settings->sunAltitude),
-        &settings->sunAltitude,
-        0.0f, 0.49f * PI);
-
-    GuiCheckBox((Rectangle){ screenWidth - 250, 260, 20, 20 }, "Draw Origin", &settings->drawOrigin);
-    GuiCheckBox((Rectangle){ screenWidth - 130, 260, 20, 20 }, "Draw Grid", &settings->drawGrid);
-    GuiCheckBox((Rectangle){ screenWidth - 250, 290, 20, 20 }, "Draw Checker", &settings->drawChecker);
-    GuiCheckBox((Rectangle){ screenWidth - 130, 290, 20, 20 }, "Draw Capsules", &settings->drawCapsules);
-    GuiCheckBox((Rectangle){ screenWidth - 250, 320, 20, 20 }, "Draw Wireframes", &settings->drawWireframes);
-    GuiCheckBox((Rectangle){ screenWidth - 130, 320, 20, 20 }, "Draw Skeleton", &settings->drawSkeleton);
-    GuiCheckBox((Rectangle){ screenWidth - 250, 350, 20, 20 }, "Draw Transforms", &settings->drawTransforms);
-    GuiCheckBox((Rectangle){ screenWidth - 130, 350, 20, 20 }, "Draw AO", &settings->drawAO);
-    GuiCheckBox((Rectangle){ screenWidth - 250, 380, 20, 20 }, "Draw Shadows", &settings->drawShadows);
-    GuiCheckBox((Rectangle){ screenWidth - 130, 380, 20, 20 }, "Draw End Sites", &settings->drawEndSites);
-    GuiCheckBox((Rectangle){ screenWidth - 250, 410, 20, 20 }, "Draw FPS", &settings->drawFPS);
-    GuiLabel((Rectangle){ screenWidth - 130, 410, 100, 20 }, "H Key - Hide UI");
-}
-
-static inline void GuiCharacterData(
-    CharacterData* characterData,
-    GuiWindowFileDialogState* fileDialogState,
-    ScrubberSettings* scrubberSettings,
-    char* errMsg,
-    int argc,
-    char** argv)
-{
-    GuiGroupBox((Rectangle){ 20, 230, 190, (CHARACTERS_MAX - 1) * 30 + 160 }, "Characters");
-
-#if !defined(PLATFORM_WEB)
-    if (GuiButton((Rectangle){ 30, 240, 110, 20 }, "Open"))
-    {
-        fileDialogState->windowActive = true;
-    }
-#endif
-
-    if (GuiButton((Rectangle){ 150, 240, 50, 20 }, "Clear"))
-    {
-        characterData->count = 0;
-        errMsg[0] = '\0';
-        ScrubberSettingsInit(scrubberSettings, argc, argv);
-        SetWindowTitle("BVHView");
-   }
-
-    for (int i = 0; i < characterData->count; i++)
-    {
-        char bvhNameShort[20];
-        bvhNameShort[0] = '\0';
-        if (strlen(characterData->names[i]) + 1 <= 20)
-        {
-            strcat(bvhNameShort, characterData->names[i]);
-        }
-        else
-        {
-            memcpy(bvhNameShort, characterData->names[i], 16);
-            memcpy(bvhNameShort + 16, "...", 4);
-        }
-
-        bool bvhSelected = i == characterData->active;
-        GuiToggle((Rectangle){ 30, 270 + i * 30, 140, 20 }, bvhNameShort, &bvhSelected);
-
-        if (bvhSelected && characterData->active != i)
-        {
-            characterData->active = i;
-            ScrubberSettingsClamp(scrubberSettings, characterData);
-            
-            char windowTitle[512];
-            snprintf(windowTitle, 512, "%s - BVHView", characterData->filePaths[characterData->active]);
-            SetWindowTitle(windowTitle);
-        }
-
-        DrawRectangleRec((Rectangle){ 180, 270 + i * 30, 20, 20 }, characterData->colors[i]);
-        DrawRectangleLinesEx((Rectangle){ 180, 270 + i * 30, 20, 20 }, 1, GRAY);
-
-        if (IsMouseButtonPressed(MOUSE_BUTTON_LEFT))
-        {
-            Vector2 mousePosition = GetMousePosition();
-            if (mousePosition.x > 180 && mousePosition.x < 200 &&
-                mousePosition.y > 270 + i * 30 && mousePosition.y < 270 + i * 30 + 20)
-            {
-                characterData->colorPickerActive = !characterData->colorPickerActive;
-            }
-        }
-    }
-
-    bool scaleM = characterData->scales[characterData->active] == 1.0f;
-    GuiToggle((Rectangle){ 30, 300 + (CHARACTERS_MAX - 1) * 30, 30, 20 }, "m", &scaleM);
-    if (scaleM) { characterData->scales[characterData->active] = 1.0f; }
-
-    bool scaleCM = characterData->scales[characterData->active] == 0.01f;
-    GuiToggle((Rectangle){ 65, 300 + (CHARACTERS_MAX - 1) * 30, 30, 20 }, "cm", &scaleCM);
-    if (scaleCM) { characterData->scales[characterData->active] = 0.01f; }
-
-    bool scaleInches = characterData->scales[characterData->active] == 0.0254f;
-    GuiToggle((Rectangle){ 100, 300 + (CHARACTERS_MAX - 1) * 30, 30, 20 }, "inch", &scaleInches);
-    if (scaleInches) { characterData->scales[characterData->active] = 0.0254f; }
-
-    bool scaleFeet = characterData->scales[characterData->active] == 0.3048f;
-    GuiToggle((Rectangle){ 135, 300 + (CHARACTERS_MAX - 1) * 30, 30, 20 }, "feet", &scaleFeet);
-    if (scaleFeet) { characterData->scales[characterData->active] = 0.3048f; }
-
-    bool scaleAuto = characterData->scales[characterData->active] == characterData->autoScales[characterData->active];
-    GuiToggle((Rectangle){ 170, 300 + (CHARACTERS_MAX - 1) * 30, 30, 20 }, "auto", &scaleAuto);
-    if (scaleAuto) { characterData->scales[characterData->active] = characterData->autoScales[characterData->active]; }
-
-    GuiSliderBar(
-        (Rectangle){ 70, 330 + (CHARACTERS_MAX - 1) * 30, 100, 20 },
-        "Radius",
-        TextFormat("%5.2f", characterData->radii[characterData->active]),
-        &characterData->radii[characterData->active],
-        0.01f, 0.1f);
-
-    GuiSliderBar(
-        (Rectangle){ 70, 360 + (CHARACTERS_MAX - 1) * 30, 100, 20 },
-        "Opacity",
-        TextFormat("%5.2f", characterData->opacities[characterData->active]),
-        &characterData->opacities[characterData->active],
-        0.0f, 1.0f);
-}
-
-static inline void GuiScrubberSettings(
-    ScrubberSettings* settings,
-    CharacterData* characterData,
-    int screenWidth,
-    int screenHeight)
-{
-    if (characterData->count == 0) { return; }
-
-    float frameTime = characterData->bvhData[characterData->active].frameTime;
-
-    GuiGroupBox((Rectangle){ screenWidth / 2 - 600, screenHeight - 100, 1200, 90 }, "Scrubber");
-
-    GuiLabel((Rectangle){ screenWidth / 2 - 480, screenHeight - 80, 150, 20 }, TextFormat("Frame Time: %f", frameTime));
-    GuiCheckBox((Rectangle){ screenWidth / 2 - 350, screenHeight - 80, 20, 20 }, "Snap to Frame", &settings->frameSnap);
-    GuiComboBox((Rectangle){ screenWidth / 2 - 240, screenHeight - 80, 100, 20 }, "Nearest;Linear;Cubic", &settings->sampleMode);
-
-    GuiToggle((Rectangle){ screenWidth / 2 - 25, screenHeight - 80, 50, 20 }, "Play", &settings->playing);
-    GuiToggle((Rectangle){ screenWidth / 2 - 85, screenHeight - 80, 50, 20 }, "Loop", &settings->looping);
-
-    bool speed01x = settings->playSpeed == 0.1f;
-    GuiToggle((Rectangle){ screenWidth / 2 + 40, screenHeight - 80, 30, 20 }, "0.1x", &speed01x); if (speed01x) { settings->playSpeed = 0.1f; }
-    bool speed05x = settings->playSpeed == 0.5f;
-    GuiToggle((Rectangle){ screenWidth / 2 + 80, screenHeight - 80, 30, 20 }, "0.5x", &speed05x); if (speed05x) { settings->playSpeed = 0.5f; }
-    bool speed1x = settings->playSpeed == 1.0f;
-    GuiToggle((Rectangle){ screenWidth / 2 + 120, screenHeight - 80, 30, 20 }, "1x", &speed1x); if (speed1x) { settings->playSpeed = 1.0f; }
-    bool speed2x = settings->playSpeed == 2.0f;
-    GuiToggle((Rectangle){ screenWidth / 2 + 160, screenHeight - 80, 30, 20 }, "2x", &speed2x); if (speed2x) { settings->playSpeed = 2.0f; }
-    bool speed4x = settings->playSpeed == 4.0f;
-    GuiToggle((Rectangle){ screenWidth / 2 + 200, screenHeight - 80, 30, 20 }, "4x", &speed4x); if (speed4x) { settings->playSpeed = 4.0f; }
-    GuiSliderBar((Rectangle){ screenWidth / 2 + 240, screenHeight - 80, 70, 20 }, "", TextFormat("%5.2fx", settings->playSpeed), &settings->playSpeed, 0.0f, 4.0f);
-
-    int frame = ClampInt((int)(settings->playTime / frameTime + 0.5f), settings->frameMin, settings->frameMax);
-
-    if (GuiValueBox(
-        (Rectangle){ screenWidth / 2 - 540, screenHeight - 80, 50, 20 },
-        "Min   ", &settings->frameMinSelect, 0, settings->frameLimit, settings->frameMinEdit))
-    {
-        settings->frameMinEdit = !settings->frameMinEdit;
-        if (!settings->frameMinEdit)
-        {
-            settings->frameMin = settings->frameMinSelect;
-            ScrubberSettingsClamp(settings, characterData);
-        }
-    }
-
-    if (GuiValueBox(
-        (Rectangle){ screenWidth / 2 + 470, screenHeight - 80, 50, 20 },
-        "Max   ", &settings->frameMaxSelect, 0, settings->frameLimit, settings->frameMaxEdit))
-    {
-        settings->frameMaxEdit = !settings->frameMaxEdit;
-
-        if (!settings->frameMaxEdit)
-        {
-            settings->frameMax = settings->frameMaxSelect;
-            ScrubberSettingsClamp(settings, characterData);
-        }
-    }
-
-    GuiLabel(
-        (Rectangle){ screenWidth / 2 + 530, screenHeight - 80, 100, 20 },
-        TextFormat("of %i", settings->frameLimit));
-
-    float frameFloatPrev = settings->frameSnap ? (float)frame : settings->playTime / frameTime;
-    float frameFloat = frameFloatPrev;
-
-    GuiSliderBar(
-        (Rectangle){ screenWidth / 2 - 540, screenHeight - 50, 1080, 20 },
-        TextFormat("%5.2f", settings->playTime),
-        TextFormat("%i", frame),
-        &frameFloat,
-        (float)settings->frameMin, (float)settings->frameMax);
-
-    if (frameFloat != frameFloatPrev)
-    {
-        if (settings->frameSnap)
-        {
-            frame = ClampInt((int)(frameFloat + 0.5f), settings->frameMin, settings->frameMax);
-            settings->playTime = Clamp(frame * frameTime, settings->timeMin, settings->timeMax);
-        }
-        else
-        {
-            settings->playTime = Clamp(frameFloat * frameTime, settings->timeMin, settings->timeMax);
-        }
-    }
-}
-
-//----------------------------------------------------------------------------------
-// Application
-//----------------------------------------------------------------------------------
-
-// Structure containing all of the application state which we can then pass to the Update function
-typedef struct {
-
-    int argc;
-    char** argv;
-
-    int screenWidth;
-    int screenHeight;
-
-    OrbitCamera camera;
-
-    Shader shader;
-    ShaderUniforms uniforms;
-
-    Mesh groundPlaneMesh;
-    Model groundPlaneModel;
-    Model capsuleModel;
-
-    CharacterData characterData;
-    CapsuleData capsuleData;
-
-    ScrubberSettings scrubberSettings;
-    RenderSettings renderSettings;
-
-    GuiWindowFileDialogState fileDialogState;
-
-    char errMsg[512];
-
-} ApplicationState;
-
-// Update function - what is called to "tick" the application.
-static void ApplicationUpdate(void* voidApplicationState)
-{
-    ApplicationState* app = voidApplicationState;
-
-    // Process File Dialog
-
-    if (app->fileDialogState.SelectFilePressed)
-    {
-        if (IsFileExtension(app->fileDialogState.fileNameText, ".bvh"))
-        {
-            char fileNameToLoad[512];
-            snprintf(fileNameToLoad, 512, "%s/%s", app->fileDialogState.dirPathText, app->fileDialogState.fileNameText);
-
-            if (CharacterDataLoadFromFile(&app->characterData, fileNameToLoad, app->errMsg, 512))
-            {
-                app->characterData.active = app->characterData.count - 1;
-
-                CapsuleDataUpdateForCharacters(&app->capsuleData, &app->characterData);
-                ScrubberSettingsRecomputeLimits(&app->scrubberSettings, &app->characterData);
-                ScrubberSettingsInitMaxs(&app->scrubberSettings, &app->characterData);
-                
-                char windowTitle[512];
-                snprintf(windowTitle, 512, "%s - BVHView", app->characterData.filePaths[app->characterData.active]);
-                SetWindowTitle(windowTitle);
-            }
-        }
-        else
-        {
-            snprintf(app->errMsg, 512, "Error: File '%s' is not a BVH file.", app->fileDialogState.fileNameText);
-        }
-
-        app->fileDialogState.SelectFilePressed = false;
-    }
-
-    // Process Dragged and Dropped Files
-
-    if (IsFileDropped())
-    {
-        FilePathList droppedFiles = LoadDroppedFiles();
-
-        int prevBvhCount = app->characterData.count;
-
-        for (int i = 0; i < droppedFiles.count; i++)
-        {
-            if (CharacterDataLoadFromFile(&app->characterData, droppedFiles.paths[i], app->errMsg, 512))
-            {
-                app->characterData.active = app->characterData.count - 1;
-            }
-        }
-
-        UnloadDroppedFiles(droppedFiles);
-
-        if (app->characterData.count > prevBvhCount)
-        {
-            CapsuleDataUpdateForCharacters(&app->capsuleData, &app->characterData);
-            ScrubberSettingsRecomputeLimits(&app->scrubberSettings, &app->characterData);
-            ScrubberSettingsInitMaxs(&app->scrubberSettings, &app->characterData);
-
-            char windowTitle[512];
-            snprintf(windowTitle, 512, "%s - BVHView", app->characterData.filePaths[app->characterData.active]);
-            SetWindowTitle(windowTitle);
-        }
-    }
-
-    // Process Key Presses
-
-    if (IsKeyPressed(KEY_H) && !app->fileDialogState.windowActive)
-    {
-        app->renderSettings.drawUI = !app->renderSettings.drawUI;
-    }
-
-    PROFILE_BEGIN(Update);
-
-    // Tick time forward
-
-    if (app->scrubberSettings.playing)
-    {
-        app->scrubberSettings.playTime += app->scrubberSettings.playSpeed * GetFrameTime();
-
-        if (app->scrubberSettings.playTime >= app->scrubberSettings.timeMax)
-        {
-            app->scrubberSettings.playTime = app->scrubberSettings.looping ?
-                fmod(app->scrubberSettings.playTime, app->scrubberSettings.timeMax) + app->scrubberSettings.timeMin :
-                app->scrubberSettings.timeMax;
-        }
-    }
-
-    // Sample Animation Data
-
-    for (int i = 0; i < app->characterData.count; i++)
-    {
-        if (app->scrubberSettings.sampleMode == 0)
-        {
-            TransformDataSampleFrameNearest(
-                &app->characterData.xformData[i],
-                &app->characterData.bvhData[i],
-                app->scrubberSettings.playTime,
-                app->characterData.scales[i]);
-        }
-        else if (app->scrubberSettings.sampleMode == 1)
-        {
-            TransformDataSampleFrameLinear(
-                &app->characterData.xformData[i],
-                &app->characterData.xformTmp0[i],
-                &app->characterData.xformTmp1[i],
-                &app->characterData.bvhData[i],
-                app->scrubberSettings.playTime,
-                app->characterData.scales[i]);
-        }
-        else
-        {
-            TransformDataSampleFrameCubic(
-                &app->characterData.xformData[i],
-                &app->characterData.xformTmp0[i],
-                &app->characterData.xformTmp1[i],
-                &app->characterData.xformTmp2[i],
-                &app->characterData.xformTmp3[i],
-                &app->characterData.bvhData[i],
-                app->scrubberSettings.playTime,
-                app->characterData.scales[i]);
-        }
-
-        TransformDataForwardKinematics(&app->characterData.xformData[i]);
-    }
-
-    // Update Camera
-
-    Vector3 cameraTarget = (Vector3){ 0.0f, 1.0f, 0.0f };
-
-    if (app->characterData.count > 0 &&
-        app->camera.track &&
-        app->camera.trackBone < app->characterData.xformData[app->characterData.active].jointCount)
-    {
-        cameraTarget = app->characterData.xformData[app->characterData.active].globalPositions[app->camera.trackBone];
-    }
-
-    if (!app->fileDialogState.windowActive)
-    {
-        OrbitCameraUpdate(
-            &app->camera,
-            cameraTarget,
-            (IsKeyDown(KEY_LEFT_CONTROL) && IsMouseButtonDown(0)) ? GetMouseDelta().x : 0.0f,
-            (IsKeyDown(KEY_LEFT_CONTROL) && IsMouseButtonDown(0)) ? GetMouseDelta().y : 0.0f,
-            GetMouseWheelMove(),
-            GetFrameTime());
-    }
-
-    // Create Capsules
-
-    CapsuleDataReset(&app->capsuleData);
-    for (int i = 0; i < app->characterData.count; i++)
-    {
-        CapsuleDataAppendFromTransformData(
-            &app->capsuleData,
-            &app->characterData.xformData[i],
-            app->characterData.radii[i],
-            app->characterData.colors[i],
-            app->characterData.opacities[i],
-            !app->renderSettings.drawEndSites);
-    }
-
-    PROFILE_END(Update);
-
-    // Rendering
-
-    Frustum frustum = FrustumFromCameraMatrices(
-        GetCameraProjectionMatrix(&app->camera.cam3d, app->screenHeight / app->screenWidth),
-        GetCameraViewMatrix(&app->camera.cam3d));
-
-    BeginDrawing();
-
-    PROFILE_BEGIN(Rendering);
-
-    ClearBackground(app->renderSettings.backgroundColor);
-
-    BeginMode3D(app->camera.cam3d);
-
-    // Set shader uniforms that don't change based on the object being drawn
-
-    Vector3 sunColorValue = { app->renderSettings.sunColor.r / 255.0f, app->renderSettings.sunColor.g / 255.0f, app->renderSettings.sunColor.b / 255.0f };
-    Vector3 skyColorValue = { app->renderSettings.skyColor.r / 255.0f, app->renderSettings.skyColor.g / 255.0f, app->renderSettings.skyColor.b / 255.0f };
-    float objectSpecularity = 0.5f;
-    float objectGlossiness = 10.0f;
-    float objectOpacity = 1.0f;
-
-    Vector3 sunLightPosition = Vector3RotateByQuaternion((Vector3){ 0.0f, 0.0f, 1.0f }, QuaternionFromAxisAngle((Vector3){ 0.0f, 1.0f, 0.0f }, app->renderSettings.sunAzimuth));
-    Vector3 sunLightAxis = Vector3Normalize(Vector3CrossProduct(sunLightPosition, (Vector3){ 0.0f, 1.0f, 0.0f }));
-    Vector3 sunLightDir = Vector3Negate(Vector3RotateByQuaternion(sunLightPosition, QuaternionFromAxisAngle(sunLightAxis, app->renderSettings.sunAltitude)));
-
-    SetShaderValue(app->shader, app->uniforms.cameraPosition, &app->camera.cam3d.position, SHADER_UNIFORM_VEC3);
-    SetShaderValue(app->shader, app->uniforms.exposure, &app->renderSettings.exposure, SHADER_UNIFORM_FLOAT);
-    SetShaderValue(app->shader, app->uniforms.sunDir, &sunLightDir, SHADER_UNIFORM_VEC3);
-    SetShaderValue(app->shader, app->uniforms.sunStrength, &app->renderSettings.sunLightStrength, SHADER_UNIFORM_FLOAT);
-    SetShaderValue(app->shader, app->uniforms.sunColor, &sunColorValue, SHADER_UNIFORM_VEC3);
-    SetShaderValue(app->shader, app->uniforms.skyStrength, &app->renderSettings.skyLightStrength, SHADER_UNIFORM_FLOAT);
-    SetShaderValue(app->shader, app->uniforms.skyColor, &skyColorValue, SHADER_UNIFORM_VEC3);
-    SetShaderValue(app->shader, app->uniforms.ambientStrength, &app->renderSettings.ambientLightStrength, SHADER_UNIFORM_FLOAT);
-    SetShaderValue(app->shader, app->uniforms.groundStrength, &app->renderSettings.groundLightStrength, SHADER_UNIFORM_FLOAT);
-    SetShaderValue(app->shader, app->uniforms.objectSpecularity, &objectSpecularity, SHADER_UNIFORM_FLOAT);
-    SetShaderValue(app->shader, app->uniforms.objectGlossiness, &objectGlossiness, SHADER_UNIFORM_FLOAT);
-    SetShaderValue(app->shader, app->uniforms.objectOpacity, &objectOpacity, SHADER_UNIFORM_FLOAT);
-    SetShaderValue(app->shader, app->uniforms.aoLookupResolution, &app->capsuleData.aoLookupResolution, SHADER_UNIFORM_VEC2);
-    SetShaderValue(app->shader, app->uniforms.shadowLookupResolution, &app->capsuleData.shadowLookupResolution, SHADER_UNIFORM_VEC2);
-    SetShaderValueTexture(app->shader, app->uniforms.aoLookupTable, app->capsuleData.aoLookupTable);
-    SetShaderValueTexture(app->shader, app->uniforms.shadowLookupTable, app->capsuleData.shadowLookupTable);
-    
-    // Draw Ground
-
-    PROFILE_BEGIN(RenderingGround);
-
-    if (app->renderSettings.drawChecker)
-    {
-        int groundIsCapsule = 0;
-        Vector3 groundColor = { 1.0f, 1.0f, 1.0f };
-
-        SetShaderValue(app->shader, app->uniforms.isCapsule, &groundIsCapsule, SHADER_UNIFORM_INT);
-        SetShaderValue(app->shader, app->uniforms.objectColor, &groundColor, SHADER_UNIFORM_VEC3);
-
-        // Draw ground in a grid of 10x10, 2 meter wide segments.
-        
-        for (int i = 0; i < 11; i++)
-        {
-            for (int j = 0; j < 11; j++)
-            {
-                // Check if we can cull ground segment
-
-                Vector3 groundSegmentPosition =
-                {
-                    (((float)i / 10) - 0.5f) * 20.0f,
-                    0.0f,
-                    (((float)j / 10) - 0.5f) * 20.0f,
-                };                
-                
-                if (!FrustumContainsSphere(frustum, groundSegmentPosition, sqrtf(2.0f)))
-                {
-                    continue;
-                }
-
-                PROFILE_BEGIN(RenderingGroundSegment);
-                
-                // Gather all capsules casting AO on this ground segment
-                
-                PROFILE_BEGIN(RenderingGroundSegmentAO);
-                
-                app->capsuleData.aoCapsuleCount = 0;
-                if (app->renderSettings.drawCapsules && app->renderSettings.drawAO)
-                {  
-                    CapsuleDataUpdateAOCapsulesForGroundSegment(&app->capsuleData, groundSegmentPosition);
-                }
-                int aoCapsuleCount = MinInt(app->capsuleData.aoCapsuleCount, AO_CAPSULES_MAX);
-
-                PROFILE_END(RenderingGroundSegmentAO);
-                
-                SetShaderValue(app->shader, app->uniforms.aoCapsuleCount, &aoCapsuleCount, SHADER_UNIFORM_INT);
-                SetShaderValueV(app->shader, app->uniforms.aoCapsuleStarts, app->capsuleData.aoCapsuleStarts, SHADER_UNIFORM_VEC3, aoCapsuleCount);
-                SetShaderValueV(app->shader, app->uniforms.aoCapsuleVectors, app->capsuleData.aoCapsuleVectors, SHADER_UNIFORM_VEC3, aoCapsuleCount);
-                SetShaderValueV(app->shader, app->uniforms.aoCapsuleRadii, app->capsuleData.aoCapsuleRadii, SHADER_UNIFORM_FLOAT, aoCapsuleCount);
-                
-                // Gather all capsules casting shadows on this ground segment
-                
-                PROFILE_BEGIN(RenderingGroundSegmentShadow);
-
-                app->capsuleData.shadowCapsuleCount = 0;
-                if (app->renderSettings.drawCapsules && app->renderSettings.drawShadows)
-                {
-                    CapsuleDataUpdateShadowCapsulesForGroundSegment(&app->capsuleData, groundSegmentPosition, sunLightDir, app->renderSettings.sunLightConeAngle);
-                }
-                int shadowCapsuleCount = MinInt(app->capsuleData.shadowCapsuleCount, SHADOW_CAPSULES_MAX);
-
-                PROFILE_END(RenderingGroundSegmentShadow);
-                
-                SetShaderValue(app->shader, app->uniforms.shadowCapsuleCount, &shadowCapsuleCount, SHADER_UNIFORM_INT);
-                SetShaderValueV(app->shader, app->uniforms.shadowCapsuleStarts, app->capsuleData.shadowCapsuleStarts, SHADER_UNIFORM_VEC3, shadowCapsuleCount);
-                SetShaderValueV(app->shader, app->uniforms.shadowCapsuleVectors, app->capsuleData.shadowCapsuleVectors, SHADER_UNIFORM_VEC3, shadowCapsuleCount);
-                SetShaderValueV(app->shader, app->uniforms.shadowCapsuleRadii, app->capsuleData.shadowCapsuleRadii, SHADER_UNIFORM_FLOAT, shadowCapsuleCount);
-                
-                // Draw
-
-                DrawModel(app->groundPlaneModel, groundSegmentPosition, 1.0f, WHITE);
-
-                PROFILE_END(RenderingGroundSegment);
-            }
-        }
-    }
-
-    PROFILE_END(RenderingGround);
-
-    // Draw Capsules
-
-    PROFILE_BEGIN(RenderingCapsules);
-
-    if (app->renderSettings.drawCapsules)
-    {
-        // Depth sort back to front for transparency
-
-        for (int i = 0; i < app->capsuleData.capsuleCount; i++)
-        {
-            app->capsuleData.capsuleSort[i].index = i;
-            app->capsuleData.capsuleSort[i].value = Vector3Distance(app->camera.cam3d.position, app->capsuleData.capsulePositions[i]);
-        }
-
-        qsort(app->capsuleData.capsuleSort, app->capsuleData.capsuleCount, sizeof(CapsuleSort), CapsuleSortCompareLess);
-
-        // Render
-
-        int capsuleIsCapsule = 1;
-        SetShaderValue(app->shader, app->uniforms.isCapsule, &capsuleIsCapsule, SHADER_UNIFORM_INT);
-
-        for (int i = 0; i < app->capsuleData.capsuleCount; i++)
-        {
-            int j = app->capsuleData.capsuleSort[i].index;
-            
-            // Check if we can cull capsule
-            
-            Vector3 capsulePosition = app->capsuleData.capsulePositions[j];
-            float capsuleHalfLength = app->capsuleData.capsuleHalfLengths[j];
-            float capsuleRadius = app->capsuleData.capsuleRadii[j];
-
-            if (!FrustumContainsSphere(frustum, capsulePosition, capsuleHalfLength + capsuleRadius))
-            {
-                continue;
-            }
-            
-            PROFILE_BEGIN(RenderingCapsulesCapsule);
-            
-            // If capsule is semi-transparent disable depth mask
-            
-            if (app->capsuleData.capsuleOpacities[j] < 1.0f)
-            {
-                rlDrawRenderBatchActive();
-                rlDisableDepthMask();
-            }
-            
-            // Set shader properties
-            
-            Quaternion capsuleRotation = app->capsuleData.capsuleRotations[j];
-            Vector3 capsuleStart = CapsuleStart(capsulePosition, capsuleRotation, capsuleHalfLength);
-            Vector3 capsuleVector = CapsuleVector(capsulePosition, capsuleRotation, capsuleHalfLength);
-
-            SetShaderValue(app->shader, app->uniforms.objectColor, &app->capsuleData.capsuleColors[j], SHADER_UNIFORM_VEC3);
-            SetShaderValue(app->shader, app->uniforms.objectOpacity, &app->capsuleData.capsuleOpacities[j], SHADER_UNIFORM_FLOAT);
-            SetShaderValue(app->shader, app->uniforms.capsulePosition, &app->capsuleData.capsulePositions[j], SHADER_UNIFORM_VEC3);
-            SetShaderValue(app->shader, app->uniforms.capsuleRotation, &app->capsuleData.capsuleRotations[j], SHADER_UNIFORM_VEC4);
-            SetShaderValue(app->shader, app->uniforms.capsuleHalfLength, &app->capsuleData.capsuleHalfLengths[j], SHADER_UNIFORM_FLOAT);
-            SetShaderValue(app->shader, app->uniforms.capsuleRadius, &app->capsuleData.capsuleRadii[j], SHADER_UNIFORM_FLOAT);
-            SetShaderValue(app->shader, app->uniforms.capsuleStart, &capsuleStart, SHADER_UNIFORM_VEC3);
-            SetShaderValue(app->shader, app->uniforms.capsuleVector, &capsuleVector, SHADER_UNIFORM_VEC3);
-            
-            // Find all capsules casting AO on this capsule
-
-            PROFILE_BEGIN(RenderingCapsulesCapsuleAO);
-
-            app->capsuleData.aoCapsuleCount = 0;
-            if (app->renderSettings.drawAO)
-            {
-                CapsuleDataUpdateAOCapsulesForCapsule(&app->capsuleData, j);
-            }
-            int aoCapsuleCount = MinInt(app->capsuleData.aoCapsuleCount, AO_CAPSULES_MAX);
-            
-            PROFILE_END(RenderingCapsulesCapsuleAO);
-
-            SetShaderValue(app->shader, app->uniforms.aoCapsuleCount, &aoCapsuleCount, SHADER_UNIFORM_INT);
-            SetShaderValueV(app->shader, app->uniforms.aoCapsuleStarts, app->capsuleData.aoCapsuleStarts, SHADER_UNIFORM_VEC3, aoCapsuleCount);
-            SetShaderValueV(app->shader, app->uniforms.aoCapsuleVectors, app->capsuleData.aoCapsuleVectors, SHADER_UNIFORM_VEC3, aoCapsuleCount);
-            SetShaderValueV(app->shader, app->uniforms.aoCapsuleRadii, app->capsuleData.aoCapsuleRadii, SHADER_UNIFORM_FLOAT, aoCapsuleCount);
-
-            // Find all capsules casting shadows on this capsule
-
-            PROFILE_BEGIN(RenderingCapsulesCapsuleShadow);
-
-            app->capsuleData.shadowCapsuleCount = 0;
-            if (app->renderSettings.drawShadows)
-            {
-                CapsuleDataUpdateShadowCapsulesForCapsule(&app->capsuleData, j, sunLightDir, app->renderSettings.sunLightConeAngle);
-            }
-            int shadowCapsuleCount = MinInt(app->capsuleData.shadowCapsuleCount, SHADOW_CAPSULES_MAX);
-
-            PROFILE_END(RenderingCapsulesCapsuleShadow);
-
-            SetShaderValue(app->shader, app->uniforms.shadowCapsuleCount, &shadowCapsuleCount, SHADER_UNIFORM_INT);
-            SetShaderValueV(app->shader, app->uniforms.shadowCapsuleStarts, app->capsuleData.shadowCapsuleStarts, SHADER_UNIFORM_VEC3, shadowCapsuleCount);
-            SetShaderValueV(app->shader, app->uniforms.shadowCapsuleVectors, app->capsuleData.shadowCapsuleVectors, SHADER_UNIFORM_VEC3, shadowCapsuleCount);
-            SetShaderValueV(app->shader, app->uniforms.shadowCapsuleRadii, app->capsuleData.shadowCapsuleRadii, SHADER_UNIFORM_FLOAT, shadowCapsuleCount);
-
-            // Draw
-
-            DrawModel(app->capsuleModel, Vector3Zero(), 1.0f, WHITE);
-            
-            // Reset depth mask if rendered semi-transparent
-            
-            if (app->capsuleData.capsuleOpacities[j] < 1.0f)
-            {
-                rlDrawRenderBatchActive();
-                rlEnableDepthMask();
-            }
-
-            PROFILE_END(RenderingCapsulesCapsule);
-        }
-    }
-
-    PROFILE_END(RenderingCapsules);
-
-    // Grid
-
-    if (app->renderSettings.drawGrid)
-    {
-        DrawGrid(20, 1.0f);
-    }
-
-    // Origin
-
-    if (app->renderSettings.drawOrigin)
-    {
-        DrawTransform(
-            (Vector3){ 0.0f, 0.01f, 0.0f },
-            QuaternionIdentity(),
-            1.0f);
-    }
-
-    // Disable Depth Test
-
-    rlDrawRenderBatchActive();
-    rlDisableDepthTest();
-
-    // Draw Capsule Wireframes
-
-    if (app->renderSettings.drawWireframes)
-    {
-        DrawWireFrames(&app->capsuleData, DARKGRAY);
-    }
-
-    // Draw Bones
-
-    if (app->renderSettings.drawSkeleton)
-    {
-        for (int i = 0; i < app->characterData.count; i++)
-        {
-            DrawSkeleton(
-                &app->characterData.xformData[i],
-                app->renderSettings.drawEndSites,
-                DARKGRAY,
-                GRAY);
-        }
-    }
-
-    // Draw Joint Transforms
-
-    if (app->renderSettings.drawTransforms)
-    {
-        for (int i = 0; i < app->characterData.count; i++)
-        {
-            DrawTransforms(&app->characterData.xformData[i]);
-        }
-    }
-
-    // Re-Enable Depth Test
-
-    rlDrawRenderBatchActive();
-    rlEnableDepthTest();
-
-    // Rendering Done
-
-    EndMode3D();
-
-    PROFILE_END(Rendering);
-
-    // Draw UI
-
-    PROFILE_BEGIN(Gui);
-
-    if (app->renderSettings.drawUI)
-    {
-        if (app->fileDialogState.windowActive) { GuiLock(); }
-
-        // Error Message
-
-        DrawText(app->errMsg, 250, 20, 15, RED);
-
-        if (app->characterData.count == 0)
-        {
-            DrawText("Drag and Drop .bvh files to open them.",
-              app->screenWidth / 2 - 300, app->screenHeight / 2 - 15, 30, DARKGRAY);
-        }
-
-        // Render Settings
-
-        GuiRenderSettings(&app->renderSettings, &app->capsuleData, app->screenWidth, app->screenHeight);
-
-        // FPS
-
-        if (app->renderSettings.drawFPS)
-        {
-            DrawFPS(230, 10);
-        }
-
-        // Camera Settings
-
-        GuiOrbitCamera(&app->camera, &app->characterData);
-
-        // Characters
-
-        GuiCharacterData(&app->characterData, &app->fileDialogState, &app->scrubberSettings, app->errMsg, app->argc, app->argv);
-
-        // Color Picker
-
-        if (app->characterData.colorPickerActive)
-        {
-            GuiGroupBox((Rectangle){ app->screenWidth - 180, 450, 160, 140 }, "Color Picker");
-            GuiColorPicker((Rectangle){ app->screenWidth - 165, 465, 110, 110 }, NULL, &app->characterData.colors[app->characterData.active]);
-        }
-
-        // Scrubber
-
-        GuiScrubberSettings(&app->scrubberSettings, &app->characterData, app->screenWidth, app->screenHeight);
-
-        // File Dialog
-
-        if (app->fileDialogState.windowActive) { GuiUnlock(); }
-        
-        GuiWindowFileDialog(&app->fileDialogState);
-    }
-
-    PROFILE_END(Gui);
-
-#if defined(ENABLE_PROFILE) && defined(_WIN32)
-
-    // Display Profile Records
-
-    PROFILE_TICKERS_UPDATE();
-    
-    for (int i = 0; i < globalProfileRecords.num; i++)
-    {
-        GuiLabel((Rectangle){ 260, 10 + (float)i * 20, 200, 20 }, globalProfileRecords.records[i]->name);
-        GuiLabel((Rectangle){ 450, 10 + (float)i * 20, 100, 20 }, TextFormat("%6.1f us", globalProfileTickers.times[i]));
-        GuiLabel((Rectangle){ 550, 10 + (float)i * 20, 100, 20 }, TextFormat("%i calls", globalProfileTickers.samples[i]));
-    }
-#endif
-
-    // Done
-
-    EndDrawing();
-}
-
-//----------------------------------------------------------------------------------
-// Main
-//----------------------------------------------------------------------------------
-
-int main(int argc, char** argv)
-{
-    PROFILE_INIT();
-    PROFILE_TICKERS_INIT();
-    
-    // Init Application State
-    
-    ApplicationState app;
-    app.argc = argc;
-    app.argv = argv;    
-    app.screenWidth = ArgInt(argc, argv, "screenWidth", 1280);
-    app.screenHeight = ArgInt(argc, argv, "screenHeight", 720);
-    
-    // Init Window
-
-    SetConfigFlags(FLAG_VSYNC_HINT);
-    SetConfigFlags(FLAG_MSAA_4X_HINT);
-    InitWindow(app.screenWidth, app.screenHeight, "BVHView");
-    SetTargetFPS(60);
-
-    // Camera
-
-    OrbitCameraInit(&app.camera, argc, argv);
-
-    // Shader
-
-    app.shader = LoadShaderFromMemory(shaderVS, shaderFS);
-    ShaderUniformsInit(&app.uniforms, app.shader);
-
-    // Models
-
-    app.groundPlaneMesh = GenMeshPlane(2.0f, 2.0f, 1, 1);
-    app.groundPlaneModel = LoadModelFromMesh(app.groundPlaneMesh);
-    app.groundPlaneModel.materials[0].shader = app.shader;
-
-    app.capsuleModel = LoadOBJFromMemory(capsuleOBJ);
-    app.capsuleModel.materials[0].shader = app.shader;
-
-    // Character Data
-
-    CharacterDataInit(&app.characterData, argc, argv);
-
-    // Capsule Data
-
-    CapsuleDataInit(&app.capsuleData);
-
-    // Scrubber Settings
-
-    ScrubberSettingsInit(&app.scrubberSettings, argc, argv);
-
-    // Render Settings
-
-    RenderSettingsInit(&app.renderSettings, argc, argv);
-    CapsuleDataUpdateShadowLookupTable(&app.capsuleData, app.renderSettings.sunLightConeAngle);
-
-    // File Dialog
-
-    app.fileDialogState = InitGuiWindowFileDialog(GetWorkingDirectory());
-
-    // Reset Error Message
-    
-    app.errMsg[0] = '\0';
-
-    // Load any files given as command line arguments
-
-    for (int i = 1; i < argc; i++)
-    {
-        if (argv[i][0] == '-') { continue; }
-
-        CharacterDataLoadFromFile(&app.characterData, argv[i], app.errMsg, 512);
-    }
-
-    // If any characters loaded, update capsules and scrubber
-
-    if (app.characterData.count > 0)
-    {
-        app.characterData.active = app.characterData.count - 1;
-
-        CapsuleDataUpdateForCharacters(&app.capsuleData, &app.characterData);
-        ScrubberSettingsRecomputeLimits(&app.scrubberSettings, &app.characterData);
-        ScrubberSettingsInitMaxs(&app.scrubberSettings, &app.characterData);
-        
-        char windowTitle[512];
-        snprintf(windowTitle, 512, "%s - BVHView", app.characterData.filePaths[app.characterData.active]);
-        SetWindowTitle(windowTitle);
-    }
-
-    // Game Loop
-
-#if defined(PLATFORM_WEB)
-    emscripten_set_main_loop_arg(ApplicationUpdate, &app, 0, 1);
-#else
-    while (!WindowShouldClose())
-    {
-        ApplicationUpdate(&app);
-    }
-#endif
-
-    // Unload and finish
-
-    CapsuleDataFree(&app.capsuleData);
-    CharacterDataFree(&app.characterData);
-
-    UnloadModel(app.capsuleModel);
-    UnloadModel(app.groundPlaneModel);
-    UnloadShader(app.shader);
-
-    CloseWindow();
-
-    return 0;
-}
+/*******************************************************************************************
+*
+*    BVHView - A simple BVH animation viewer written using raylib
+*
+*  This is a simple viewer for the .bvh animation file format made using raylib. For more
+*  info on the motivation behind it and information on features and documentation please 
+*  see: https://theorangeduck.com/page/bvhview
+*
+*  The program itself essentially consists of the following components:
+*
+*     - A parser for the BVH file format
+*     - A set of functions for sampling data from particular frames of the BVH file.
+*     - A set of functions for creating capsules from the skeleton structure of the BVH data 
+*       and animation transforms.
+*     - A (relatively) efficient and high quality shader for rendering capsules that includes 
+*       nice lighting, soft shadows, and some CPU based culling to limit the amount of work
+*       required by the GPU.
+*
+*  Coding style is roughly meant to follow the rest of raylib and community contributions
+*  are very welcome.
+*
+*******************************************************************************************/
+
+#include <assert.h>
+#include <stdio.h>
+#include <stdlib.h>
+#include <stdint.h>
+#include <ctype.h>
+#include <float.h>
+#include <errno.h>
+
+#include "raylib.h"
+#include "rcamera.h"
+#include "raymath.h"
+#include "rlgl.h"
+#define RAYGUI_WINDOWBOX_STATUSBAR_HEIGHT 24
+#define GUI_WINDOW_FILE_DIALOG_IMPLEMENTATION
+#include "../examples/custom_file_dialog/gui_window_file_dialog.h"
+#define RAYGUI_IMPLEMENTATION
+#include "raygui.h"
+
+#if defined(PLATFORM_WEB)
+#include <emscripten/emscripten.h>
+#endif
+
+//----------------------------------------------------------------------------------
+// Profiling
+//----------------------------------------------------------------------------------
+
+// Un-comment to enable profiling
+//#define ENABLE_PROFILE
+
+// Profiling only available on Windows
+#if defined(ENABLE_PROFILE) && defined(_WIN32)
+
+#include <profileapi.h>
+
+enum
+{
+    // Max number of profile records (profiled code locations) 
+    PROFILE_RECORD_MAX = 512,
+    
+    // Maximum number of timer samples per record
+    PROFILE_RECORD_SAMPLE_MAX = 128,
+};
+
+// A single record for a profiled code location with a cyclic buffer of start and end times.
+typedef struct 
+{
+    const char* name;
+    uint32_t idx;
+    uint32_t num;
+    
+    struct {
+        LARGE_INTEGER start;
+        LARGE_INTEGER end;
+    } samples[PROFILE_RECORD_SAMPLE_MAX];
+    
+} ProfileRecord;
+
+// Structure containing space for all profiled code locations
+typedef struct
+{
+    uint32_t num;
+    LARGE_INTEGER freq;
+    ProfileRecord* records[PROFILE_RECORD_MAX];
+    
+} ProfileRecordData;
+
+// Global variable storing all the profile record data
+static ProfileRecordData globalProfileRecords;
+
+// Init the Profile Record Data. Must be called at program start
+static void ProfileRecordDataInit()
+{
+    globalProfileRecords.num = 0;
+    QueryPerformanceFrequency(&globalProfileRecords.freq);
+    memset(globalProfileRecords.records, 0, sizeof(ProfileRecord*) * PROFILE_RECORD_MAX);
+}
+
+// If uninitialized, then initialize the profile record, then store the start time
+static inline void ProfileRecordBegin(ProfileRecord* record, const char* name)
+{
+    if (!record->name && globalProfileRecords.num < PROFILE_RECORD_MAX)
+    {
+        record->name = name;
+        record->idx = 0;
+        record->num = 0;
+        globalProfileRecords.records[globalProfileRecords.num] = record;
+        globalProfileRecords.num++;
+    }
+  
+    QueryPerformanceCounter(&record->samples[record->idx].start);
+}
+
+// Store the end time and increment the record sample num
+static inline void ProfileRecordEnd(ProfileRecord* record)
+{
+    QueryPerformanceCounter(&record->samples[record->idx].end);
+    record->idx = (record->idx + 1) % PROFILE_RECORD_SAMPLE_MAX;
+    record->num++;
+}
+
+// Tickers record a rolling average of Profile Record durations in microseconds
+typedef struct
+{
+    uint64_t unitScale; 
+    double alpha;
+    uint32_t samples[PROFILE_RECORD_MAX];
+    uint64_t iterations[PROFILE_RECORD_MAX];
+    double averages[PROFILE_RECORD_MAX];
+    double times[PROFILE_RECORD_MAX];
+    
+} ProfileTickers;
+
+// Global profile tickers data
+static ProfileTickers globalProfileTickers;
+
+// Initialize ticker data
+static inline void ProfileTickersInit()
+{
+    globalProfileTickers.unitScale = 1000000; // Microseconds
+    globalProfileTickers.alpha = 0.9f;
+    memset(globalProfileTickers.samples, 0, sizeof(uint32_t) * PROFILE_RECORD_MAX);
+    memset(globalProfileTickers.iterations, 0, sizeof(uint64_t) * PROFILE_RECORD_MAX);
+    memset(globalProfileTickers.averages, 0, sizeof(double) * PROFILE_RECORD_MAX);
+    memset(globalProfileTickers.times, 0, sizeof(double) * PROFILE_RECORD_MAX);
+}
+
+// Update tickers and compute the rolling average of the duration
+static inline void ProfileTickersUpdate()
+{
+    for (int i = 0; i < globalProfileRecords.num; i++)
+    {
+        ProfileRecord* record = globalProfileRecords.records[i];
+        
+        if (record && record->name)
+        {
+            globalProfileTickers.samples[i] = record->num;
+            
+            int bufferedSampleNum = record->num < PROFILE_RECORD_SAMPLE_MAX ? record->num : PROFILE_RECORD_SAMPLE_MAX;
+            
+            for (int j = 0; j < bufferedSampleNum; j++)
+            {
+                double time = (double)((
+                    record->samples[j].end.QuadPart - 
+                    record->samples[j].start.QuadPart) * globalProfileTickers.unitScale) / 
+                        (double)globalProfileRecords.freq.QuadPart;
+                    
+                globalProfileTickers.iterations[i]++;
+                globalProfileTickers.averages[i] = globalProfileTickers.alpha * globalProfileTickers.averages[i] + (1.0 - globalProfileTickers.alpha) * time;
+                globalProfileTickers.times[i] = globalProfileTickers.averages[i] / (1.0 - pow(globalProfileTickers.alpha, globalProfileTickers.iterations[i]));
+            }
+            
+            // Flush Samples
+            record->idx = 0;
+            record->num = 0;
+        }
+    }
+}
+
+#define PROFILE_INIT() ProfileRecordDataInit(); 
+#define PROFILE_BEGIN(NAME) static ProfileRecord __PROFILE_RECORD_##NAME; ProfileRecordBegin(&__PROFILE_RECORD_##NAME, #NAME);
+#define PROFILE_END(NAME) ProfileRecordEnd(&__PROFILE_RECORD_##NAME);
+
+#define PROFILE_TICKERS_INIT() ProfileTickersInit();
+#define PROFILE_TICKERS_UPDATE() ProfileTickersUpdate()
+
+#else
+#define PROFILE_INIT() 
+#define PROFILE_BEGIN(NAME) 
+#define PROFILE_END(NAME) 
+
+#define PROFILE_TICKERS_INIT()
+#define PROFILE_TICKERS_UPDATE()
+#endif
+
+//----------------------------------------------------------------------------------
+// Additional Raylib Functions
+//----------------------------------------------------------------------------------
+
+static inline float Max(float x, float y)
+{
+    return x > y ? x : y;
+}
+
+static inline float Min(float x, float y)
+{
+    return x < y ? x : y;
+}
+
+static inline float Saturate(float x)
+{
+    return Clamp(x, 0.0f, 1.0f);
+}
+
+static inline float Square(float x)
+{
+    return x * x;
+}
+
+static inline int ClampInt(int x, int min, int max)
+{
+    return x < min ? min : x > max ? max : x;
+}
+
+static inline int MaxInt(int x, int y)
+{
+    return x > y ? x : y;
+}
+
+static inline int MinInt(int x, int y)
+{
+    return x < y ? x : y;
+}
+
+// This is a safe version of QuaternionBetween which returns a 180 deg rotation
+// at the singularity where vectors are facing exactly in opposite directions
+static inline Quaternion QuaternionBetween(Vector3 p, Vector3 q)
+{
+    Vector3 c = Vector3CrossProduct(p, q);
+
+    Quaternion o = {
+        c.x,
+        c.y,
+        c.z,
+        sqrtf(Vector3DotProduct(p, p) * Vector3DotProduct(q, q)) + Vector3DotProduct(p, q),
+    };
+    
+    return QuaternionLength(o) < 1e-8f ?
+        QuaternionFromAxisAngle((Vector3){ 1.0f, 0.0f, 0.0f }, PI) :
+        QuaternionNormalize(o);
+}
+
+// Puts the quaternion in the hemisphere closest to the identity
+static inline Quaternion QuaternionAbsolute(Quaternion q)
+{
+    if (q.w < 0.0f)
+    {
+        q.x = -q.x;
+        q.y = -q.y;
+        q.z = -q.z;
+        q.w = -q.w;
+    }
+
+    return q;
+}
+
+// Quaternion exponent, log, and angle axis functions (see: https://theorangeduck.com/page/exponential-map-angle-axis-angular-velocity)
+
+static inline Quaternion QuaternionExp(Vector3 v)
+{
+    float halfangle = sqrtf(v.x*v.x + v.y*v.y + v.z*v.z);
+
+    if (halfangle < 1e-4f)
+    {
+        return QuaternionNormalize((Quaternion){ v.x, v.y, v.z, 1.0f });
+    }
+    else
+    {
+        float c = cosf(halfangle);
+        float s = sinf(halfangle) / halfangle;
+        return (Quaternion){ s * v.x, s * v.y, s * v.z, c };
+    }
+}
+
+static inline Vector3 QuaternionLog(Quaternion q)
+{
+    float length = sqrtf(q.x*q.x + q.y*q.y + q.z*q.z);
+
+    if (length < 1e-4f)
+    {
+        return (Vector3){ q.x, q.y, q.z };
+    }
+    else
+    {
+        float halfangle = acosf(Clamp(q.w, -1.0f, 1.0f));
+        return Vector3Scale((Vector3){ q.x, q.y, q.z }, halfangle / length);
+    }
+}
+
+static inline Vector3 QuaternionToScaledAngleAxis(Quaternion q)
+{
+    return Vector3Scale(QuaternionLog(q), 2.0f);
+}
+
+static inline Quaternion QuaternionFromScaledAngleAxis(Vector3 v)
+{
+    return QuaternionExp(Vector3Scale(v, 0.5f));
+}
+
+// Cubic Interpolation (see: https://theorangeduck.com/page/cubic-interpolation-quaternions)
+
+static inline Vector3 Vector3Hermite(Vector3 p0, Vector3 p1, Vector3 v0, Vector3 v1, float alpha)
+{
+    float x = alpha;
+    float w0 = 2*x*x*x - 3*x*x + 1;
+    float w1 = 3*x*x - 2*x*x*x;
+    float w2 = x*x*x - 2*x*x + x;
+    float w3 = x*x*x - x*x;
+
+    return Vector3Add(
+        Vector3Add(Vector3Scale(p0, w0), Vector3Scale(p1, w1)),
+        Vector3Add(Vector3Scale(v0, w2), Vector3Scale(v1, w3)));
+}
+
+static inline Vector3 Vector3InterpolateCubic(Vector3 p0, Vector3 p1, Vector3 p2, Vector3 p3, float alpha)
+{
+    Vector3 v1 = Vector3Scale(Vector3Add(Vector3Subtract(p1, p0), Vector3Subtract(p2, p1)), 0.5f);
+    Vector3 v2 = Vector3Scale(Vector3Add(Vector3Subtract(p2, p1), Vector3Subtract(p3, p2)), 0.5f);
+    return Vector3Hermite(p1, p2, v1, v2, alpha);
+}
+
+static inline Quaternion QuaternionHermite(Quaternion r0, Quaternion r1, Vector3 v0, Vector3 v1, float alpha)
+{
+    float x = alpha;
+    float w1 = 3*x*x - 2*x*x*x;
+    float w2 = x*x*x - 2*x*x + x;
+    float w3 = x*x*x - x*x;
+
+    Vector3 r1r0 = QuaternionToScaledAngleAxis(QuaternionAbsolute(QuaternionMultiply(r1, QuaternionInvert(r0))));
+
+    return QuaternionMultiply(QuaternionFromScaledAngleAxis(
+        Vector3Add(Vector3Add(Vector3Scale(r1r0, w1), Vector3Scale(v0, w2)), Vector3Scale(v1, w3))), r0);
+}
+
+static inline Quaternion QuaternionInterpolateCubic(Quaternion r0, Quaternion r1, Quaternion r2, Quaternion r3, float alpha)
+{
+    Vector3 r1r0 = QuaternionToScaledAngleAxis(QuaternionAbsolute(QuaternionMultiply(r1, QuaternionInvert(r0))));
+    Vector3 r2r1 = QuaternionToScaledAngleAxis(QuaternionAbsolute(QuaternionMultiply(r2, QuaternionInvert(r1))));
+    Vector3 r3r2 = QuaternionToScaledAngleAxis(QuaternionAbsolute(QuaternionMultiply(r3, QuaternionInvert(r2))));
+
+    Vector3 v1 = Vector3Scale(Vector3Add(r1r0, r2r1), 0.5f);
+    Vector3 v2 = Vector3Scale(Vector3Add(r2r1, r3r2), 0.5f);
+    return QuaternionHermite(r1, r2, v1, v2, alpha);
+}
+
+// Frustum culling (based off https://github.com/JeffM2501/raylibExtras)
+
+typedef struct
+{
+    Vector4 back;
+    Vector4 front;
+    Vector4 bottom;
+    Vector4 top;
+    Vector4 right;
+    Vector4 left;
+    
+} Frustum;
+
+static inline Vector4 FrustumPlaneNormalize(Vector4 plane)
+{
+    float magnitude = sqrtf(Square(plane.x) + Square(plane.y) + Square(plane.z));
+    plane.x /= magnitude;
+    plane.y /= magnitude;
+    plane.z /= magnitude;
+    plane.w /= magnitude;
+    return plane;
+}
+
+static inline Frustum FrustumFromCameraMatrices(Matrix projection, Matrix modelview)
+{
+    Matrix planes = { 0 };
+    planes.m0 = modelview.m0 * projection.m0 + modelview.m1 * projection.m4 + modelview.m2 * projection.m8 + modelview.m3 * projection.m12;
+    planes.m1 = modelview.m0 * projection.m1 + modelview.m1 * projection.m5 + modelview.m2 * projection.m9 + modelview.m3 * projection.m13;
+    planes.m2 = modelview.m0 * projection.m2 + modelview.m1 * projection.m6 + modelview.m2 * projection.m10 + modelview.m3 * projection.m14;
+    planes.m3 = modelview.m0 * projection.m3 + modelview.m1 * projection.m7 + modelview.m2 * projection.m11 + modelview.m3 * projection.m15;
+    planes.m4 = modelview.m4 * projection.m0 + modelview.m5 * projection.m4 + modelview.m6 * projection.m8 + modelview.m7 * projection.m12;
+    planes.m5 = modelview.m4 * projection.m1 + modelview.m5 * projection.m5 + modelview.m6 * projection.m9 + modelview.m7 * projection.m13;
+    planes.m6 = modelview.m4 * projection.m2 + modelview.m5 * projection.m6 + modelview.m6 * projection.m10 + modelview.m7 * projection.m14;
+    planes.m7 = modelview.m4 * projection.m3 + modelview.m5 * projection.m7 + modelview.m6 * projection.m11 + modelview.m7 * projection.m15;
+    planes.m8 = modelview.m8 * projection.m0 + modelview.m9 * projection.m4 + modelview.m10 * projection.m8 + modelview.m11 * projection.m12;
+    planes.m9 = modelview.m8 * projection.m1 + modelview.m9 * projection.m5 + modelview.m10 * projection.m9 + modelview.m11 * projection.m13;
+    planes.m10 = modelview.m8 * projection.m2 + modelview.m9 * projection.m6 + modelview.m10 * projection.m10 + modelview.m11 * projection.m14;
+    planes.m11 = modelview.m8 * projection.m3 + modelview.m9 * projection.m7 + modelview.m10 * projection.m11 + modelview.m11 * projection.m15;
+    planes.m12 = modelview.m12 * projection.m0 + modelview.m13 * projection.m4 + modelview.m14 * projection.m8 + modelview.m15 * projection.m12;
+    planes.m13 = modelview.m12 * projection.m1 + modelview.m13 * projection.m5 + modelview.m14 * projection.m9 + modelview.m15 * projection.m13;
+    planes.m14 = modelview.m12 * projection.m2 + modelview.m13 * projection.m6 + modelview.m14 * projection.m10 + modelview.m15 * projection.m14;
+    planes.m15 = modelview.m12 * projection.m3 + modelview.m13 * projection.m7 + modelview.m14 * projection.m11 + modelview.m15 * projection.m15;
+
+    Frustum frustum;
+    frustum.back = FrustumPlaneNormalize((Vector4){ planes.m3 - planes.m2, planes.m7 - planes.m6, planes.m11 - planes.m10, planes.m15 - planes.m14 });
+    frustum.front = FrustumPlaneNormalize((Vector4){ planes.m3 + planes.m2, planes.m7 + planes.m6, planes.m11 + planes.m10, planes.m15 + planes.m14 });
+    frustum.bottom = FrustumPlaneNormalize((Vector4){ planes.m3 + planes.m1, planes.m7 + planes.m5, planes.m11 + planes.m9, planes.m15 + planes.m13 });
+    frustum.top = FrustumPlaneNormalize((Vector4){ planes.m3 - planes.m1, planes.m7 - planes.m5, planes.m11 - planes.m9, planes.m15 - planes.m13 });
+    frustum.left = FrustumPlaneNormalize((Vector4){ planes.m3 + planes.m0, planes.m7 + planes.m4, planes.m11 + planes.m8, planes.m15 + planes.m12 });
+    frustum.right = FrustumPlaneNormalize((Vector4){ planes.m3 - planes.m0, planes.m7 - planes.m4, planes.m11 - planes.m8, planes.m15 - planes.m12 });
+    return frustum;
+}
+
+static inline float FrustumPlaneDistanceToPoint(Vector4 plane, Vector3 position)
+{
+    return (plane.x * position.x + plane.y * position.y + plane.z * position.z + plane.w);
+}
+
+static inline bool FrustumContainsSphere(Frustum frustum, Vector3 position, float radius)
+{
+    if (FrustumPlaneDistanceToPoint(frustum.back, position) < -radius) { return false; }
+    if (FrustumPlaneDistanceToPoint(frustum.front, position) < -radius) { return false; }
+    if (FrustumPlaneDistanceToPoint(frustum.bottom, position) < -radius) { return false; }
+    if (FrustumPlaneDistanceToPoint(frustum.top, position) < -radius) { return false; }
+    if (FrustumPlaneDistanceToPoint(frustum.left, position) < -radius) { return false; }
+    if (FrustumPlaneDistanceToPoint(frustum.right, position) < -radius) { return false; }
+    return true;
+}
+
+//----------------------------------------------------------------------------------
+// Command Line Args
+//----------------------------------------------------------------------------------
+
+// Finds an argument on the command line with the given name (in the format "--argName=argValue") and returns the argValue as a string
+static inline char* ArgFind(int argc, char** argv, const char* name)
+{
+    for (int i = 1; i < argc; i++)
+    {
+        if (strlen(argv[i]) > 4 &&
+          argv[i][0] == '-' &&
+          argv[i][1] == '-' &&
+          strstr(argv[i] + 2, name) == argv[i] + 2)
+        {
+            char* argStart = strchr(argv[i], '=');
+            return argStart ? argStart + 1 : NULL;
+        }
+    }
+
+    return NULL;
+}
+
+// Parse a float argument from the command line
+static inline float ArgFloat(int argc, char** argv, const char* name, float defaultValue)
+{
+    char* value = ArgFind(argc, argv, name);
+    if (!value) { return defaultValue; }
+
+    errno = 0;
+    float output = strtof(value, NULL);
+    if (errno == 0) { printf("INFO: Parsed option '%s' as '%s'\n", name, value); return output; }
+
+    printf("ERROR: Could not parse value '%s' given for option '%s' as float\n", value, name);
+    return defaultValue;
+}
+
+// Parse an integer argument from the command line
+static inline int ArgInt(int argc, char** argv, const char* name, int defaultValue)
+{
+    char* value = ArgFind(argc, argv, name);
+    if (!value) { return defaultValue; }
+
+    errno = 0;
+    int output = (int)strtol(value, NULL, 10);
+    if (errno == 0) { printf("INFO: Parsed option '%s' as '%s'\n", name, value); return output; }
+
+    printf("ERROR: Could not parse value '%s' given for option '%s' as int\n", value, name);
+    return defaultValue;
+}
+
+// Parse a boolean argument from the command line
+static inline int ArgBool(int argc, char** argv, const char* name, bool defaultValue)
+{
+    char* value = ArgFind(argc, argv, name);
+    if (!value) { return defaultValue; }
+    if (strcmp(value, "true") == 0) { printf("INFO: Parsed option '%s' as '%s'\n", name, value); return true; }
+    if (strcmp(value, "false") == 0) { printf("INFO: Parsed option '%s' as '%s'\n", name, value); return false; }
+
+    printf("ERROR: Could not parse value '%s' given for option '%s' as bool\n", value, name);
+    return defaultValue;
+}
+
+// Parse an enum argument from the command line
+static inline int ArgEnum(int argc, char** argv, const char* name, int optionCount, const char* options[], int defaultValue)
+{
+    char* value = ArgFind(argc, argv, name);
+    if (!value) { return defaultValue; }
+
+    for (int i = 0; i < optionCount; i++)
+    {
+        if (strcmp(value, options[i]) == 0)
+        {
+            printf("INFO: Parsed option '%s' as '%s'\n", name, value);
+            return i;
+        }
+    }
+
+    printf("ERROR: Could not parse value '%s' given for option '%s' as enum\n", value, name);
+    return defaultValue;
+}
+
+// Parse a string argument from the command line
+static inline const char* ArgStr(int argc, char** argv, const char* name, const char* defaultValue)
+{
+    char* value = ArgFind(argc, argv, name);
+    if (!value) { return defaultValue; }
+
+    printf("INFO: Parsed option '%s' as '%s'\n", name, value);
+    return value;
+}
+
+// Parse a color argument from the command line
+static inline Color ArgColor(int argc, char** argv, const char* name, Color defaultValue)
+{
+    char* value = ArgFind(argc, argv, name);
+    if (!value) { return defaultValue; }
+
+    int cx, cy, cz;
+    if (sscanf(value, "%i,%i,%i", &cx, &cy, &cz) == 3)
+    {
+        printf("INFO: Parsed option '%s' as '%s'\n", name, value);
+        return (Color){ ClampInt(cx, 0, 255), ClampInt(cy, 0, 255), ClampInt(cz, 0, 255) };
+    }
+
+    printf("ERROR: Could not parse value '%s' given for option '%s' as color\n", value, name);
+    return defaultValue;
+}
+
+//----------------------------------------------------------------------------------
+// Camera
+//----------------------------------------------------------------------------------
+
+// Basic Orbit Camera with simple controls
+typedef struct {
+
+    Camera3D cam3d;
+    float azimuth;
+    float altitude;
+    float distance;
+    bool track;
+    int trackBone;
+
+} OrbitCamera;
+
+static inline void OrbitCameraInit(OrbitCamera* camera, int argc, char** argv)
+{
+    memset(&camera->cam3d, 0, sizeof(Camera3D));
+    camera->cam3d.position = (Vector3){ 2.0f, 3.0f, 5.0f };
+    camera->cam3d.target = (Vector3){ -0.5f, 1.0f, 0.0f };
+    camera->cam3d.up = (Vector3){ 0.0f, 1.0f, 0.0f };
+    camera->cam3d.fovy = ArgFloat(argc, argv, "cameraFOV", 45.0f);
+    camera->cam3d.projection = CAMERA_PERSPECTIVE;
+
+    camera->azimuth = ArgFloat(argc, argv, "cameraAzimuth", 0.0f);
+    camera->altitude = ArgFloat(argc, argv, "cameraAltitude", 0.4f);
+    camera->distance = ArgFloat(argc, argv, "cameraDistance", 4.0f);
+    camera->track = ArgBool(argc, argv, "cameraTrack", true);
+    camera->trackBone = ArgInt(argc, argv, "cameraTrackBone", 0);
+}
+
+static inline void OrbitCameraUpdate(
+    OrbitCamera* camera,
+    Vector3 target,
+    float mouseDx,
+    float mouseDy,
+    float mouseWheel,
+    float dt)
+{
+    camera->azimuth = camera->azimuth + 1.0f * dt * -mouseDx;
+    camera->altitude = Clamp(camera->altitude + 1.0f * dt * mouseDy, 0.0, 0.4f * PI);
+    camera->distance = Clamp(camera->distance +  20.0f * dt * -mouseWheel, 0.1f, 100.0f);
+
+    Quaternion rotationAzimuth = QuaternionFromAxisAngle((Vector3){0, 1, 0}, camera->azimuth);
+    Vector3 position = Vector3RotateByQuaternion((Vector3){0, 0, camera->distance}, rotationAzimuth);
+    Vector3 axis = Vector3Normalize(Vector3CrossProduct(position, (Vector3){0, 1, 0}));
+
+    Quaternion rotationAltitude = QuaternionFromAxisAngle(axis, camera->altitude);
+
+    Vector3 eye = Vector3Add(target, Vector3RotateByQuaternion(position, rotationAltitude));
+
+    camera->cam3d.target = target;
+    camera->cam3d.position = eye;
+}
+
+//----------------------------------------------------------------------------------
+// Parser
+//----------------------------------------------------------------------------------
+
+enum
+{
+    PARSER_ERR_MAX = 512,
+};
+
+// Simple parser that keeps track of rows, and cols in a string and so can provide slightly 
+// nicer error messages. Has ability to peek at next character and advance the input
+typedef struct {
+
+    const char* filename;
+    int offset;
+    const char* data;
+    int row;
+    int col;
+    char err[PARSER_ERR_MAX];
+
+} Parser;
+
+// Initialize the Parser
+static inline void ParserInit(Parser* par, const char* filename, const char* data)
+{
+    par->filename = filename;
+    par->offset = 0;
+    par->data = data;
+    par->row = 0;
+    par->col = 0;
+    par->err[0] = '\0';
+}
+
+// Peek at the next character in the stream
+static inline char ParserPeek(const Parser* par)
+{
+    return par->data[par->offset];
+}
+
+// Peek forward N steps in the stream. Does not check the stream is long enough.
+static inline char ParserPeekForward(const Parser* par, int steps)
+{
+    return par->data[par->offset + steps];
+}
+
+// Checks the current character matches the given input
+static inline bool ParserMatch(const Parser* par, char match)
+{
+    return match == par->data[par->offset];
+}
+
+// Checks the current character matches one of the given characters
+static inline bool ParserOneOf(const Parser* par, const char* matches)
+{
+    return strchr(matches, par->data[par->offset]);
+}
+
+// Checks the following characters in the stream match the prefix (in a caseless way)
+static inline bool ParserStartsWithCaseless(const Parser* par, const char* prefix)
+{
+    const char* start = par->data + par->offset;
+    while (*prefix)
+    {
+        if (tolower(*prefix) != tolower(*start)) { return false; }
+        prefix++;
+        start++;
+    }
+
+    return true;
+}
+
+// Advances the stream forward one
+static inline void ParserInc(Parser* par)
+{
+    if (par->data[par->offset] == '\n')
+    {
+        par->row++;
+        par->col = 0;
+    }
+    else
+    {
+        par->col++;
+    }
+
+    par->offset++;
+}
+
+// Advances the stream forward "num" characters
+static inline void ParserAdvance(Parser* par, int num)
+{
+    for (int i = 0; i < num; i++) { ParserInc(par); }
+}
+
+// Gets the human readable name of a particular character
+static inline char* ParserCharName(char c)
+{
+    static char parserCharName[2];
+
+    switch (c)
+    {
+        case '\0': return "end of file";
+        case '\r': return "new line";
+        case '\n': return "new line";
+        case '\t': return "tab";
+        case '\v': return "vertical tab";
+        case '\b': return "backspace";
+        case '\f': return "form feed";
+        default:
+            parserCharName[0] = c;
+            parserCharName[1] = '\0';
+            return parserCharName;
+    }
+}
+
+// Prints a formatted error to the parser error buffer
+#define ParserError(par, fmt, ...) \
+    snprintf(par->err, PARSER_ERR_MAX, "%s:%i:%i: error: " fmt, par->filename, par->row, par->col, ##__VA_ARGS__)
+
+//----------------------------------------------------------------------------------
+// BVH File Data
+//----------------------------------------------------------------------------------
+
+// Types of "channels" that are possible in the BVH format
+enum
+{
+    CHANNEL_X_POSITION = 0,
+    CHANNEL_Y_POSITION = 1,
+    CHANNEL_Z_POSITION = 2,
+    CHANNEL_X_ROTATION = 3,
+    CHANNEL_Y_ROTATION = 4,
+    CHANNEL_Z_ROTATION = 5,
+    CHANNELS_MAX = 6,
+};
+
+// Data associated with a single "joint" in the BVH format
+typedef struct
+{
+    int parent;
+    char* name;
+    Vector3 offset;
+    int channelCount;
+    char channels[CHANNELS_MAX];
+    bool endSite;
+
+} BVHJointData;
+
+static inline void BVHJointDataInit(BVHJointData* data)
+{
+    data->parent = -1;
+    data->name = NULL;
+    data->offset = (Vector3){ 0.0f, 0.0f, 0.0f };
+    data->channelCount = 0;
+    data->endSite = false;
+}
+
+static inline void BVHJointDataRename(BVHJointData* data, const char* name)
+{
+    data->name = realloc(data->name, strlen(name) + 1);
+    strcpy(data->name, name);
+}
+
+static inline void BVHJointDataFree(BVHJointData* data)
+{
+    free(data->name);
+}
+
+// Data structure matching what is present in the BVH file format
+typedef struct
+{
+    // Hierarchy Data
+
+    int jointCount;
+    BVHJointData* joints;
+
+    // Motion Data
+
+    int frameCount;
+    int channelCount;
+    float frameTime;
+    float* motionData;
+
+} BVHData;
+
+static inline void BVHDataInit(BVHData* bvh)
+{
+    bvh->jointCount = 0;
+    bvh->joints = NULL;
+    bvh->frameCount = 0;
+    bvh->channelCount = 0;
+    bvh->frameTime = 0.0f;
+    bvh->motionData = NULL;
+}
+
+static inline void BVHDataFree(BVHData* bvh)
+{
+    for (int i = 0; i < bvh->jointCount; i++)
+    {
+        BVHJointDataFree(&bvh->joints[i]);
+    }
+    free(bvh->joints);
+
+    free(bvh->motionData);
+}
+
+static inline int BVHDataAddJoint(BVHData* bvh)
+{
+    bvh->joints = (BVHJointData*)realloc(bvh->joints, (bvh->jointCount + 1) * sizeof(BVHJointData));
+    bvh->jointCount++;
+    BVHJointDataInit(&bvh->joints[bvh->jointCount - 1]);
+    return bvh->jointCount - 1;
+}
+
+//----------------------------------------------------------------------------------
+// BVH Parser
+//----------------------------------------------------------------------------------
+
+// Parse any whitespace
+static void BVHParseWhitespace(Parser* par)
+{
+    while (ParserOneOf(par, " \r\t\v")) { ParserInc(par); }
+}
+
+// Parse the given string (in a non-case sensitive way). I've found that in practice
+// many BVH files don't respect case sensitivity so parsing any keywords in a non-case
+// sensitive way seems safer.
+static bool BVHParseString(Parser* par, const char* string)
+{
+    if (ParserStartsWithCaseless(par, string))
+    {
+        ParserAdvance(par, strlen(string));
+        return true;
+    }
+    else
+    {
+        ParserError(par, "expected '%s' at '%s'", string, ParserCharName(ParserPeek(par)));
+        return false;
+    }
+}
+
+// Parse any whitespace followed by a newline
+static bool BVHParseNewline(Parser* par)
+{
+    BVHParseWhitespace(par);
+
+    if (ParserMatch(par, '\n'))
+    {
+        ParserInc(par);
+        BVHParseWhitespace(par);
+        return true;
+    }
+    else
+    {
+        ParserError(par, "expected newline at '%s'", ParserCharName(ParserPeek(par)));
+        return false;
+    }
+}
+
+// Parse any whitespace and then an identifier for the name of a joint
+static bool BVHParseJointName(BVHJointData* jnt, Parser* par)
+{
+    BVHParseWhitespace(par);
+
+    char buffer[256];
+    int chrnum = 0;
+    while (chrnum < 255 && ParserOneOf(par,
+        "abcdefghijklmnopqrstuvwxyzABCDEFGHIJKLMNOPQRSTUVWXYZ0123456789_"))
+    {
+        buffer[chrnum] = ParserPeek(par);
+        chrnum++;
+        ParserInc(par);
+    }
+    buffer[chrnum] = '\0';
+
+    if (chrnum > 0)
+    {
+        BVHJointDataRename(jnt, buffer);
+        BVHParseWhitespace(par);
+        return true;
+    }
+    else
+    {
+        ParserError(par, "expected joint name at '%s'", ParserCharName(ParserPeek(par)));
+        return false;
+    }
+}
+
+// Parse a float value
+static bool BVHParseFloat(float* out, Parser* par)
+{
+    BVHParseWhitespace(par);
+
+    char* end;
+    errno = 0;
+    (*out) = strtof(par->data + par->offset, &end);
+
+    if (errno == 0)
+    {
+        ParserAdvance(par, end - (par->data + par->offset));
+        return true;
+    }
+    else
+    {
+        ParserError(par, "expected float at '%s'", ParserCharName(ParserPeek(par)));
+        return false;
+    }
+}
+
+// Parse an integer value
+static bool BVHParseInt(int* out, Parser* par)
+{
+    BVHParseWhitespace(par);
+
+    char* end;
+    errno = 0;
+    (*out) = (int)strtol(par->data + par->offset, &end, 10);
+
+    if (errno == 0)
+    {
+        ParserAdvance(par, end - (par->data + par->offset));
+        return true;
+    }
+    else
+    {
+        ParserError(par, "expected integer at '%s'", ParserCharName(ParserPeek(par)));
+        return false;
+    }
+}
+
+// Parse the "joint offset" part of the BVH File
+static bool BVHParseJointOffset(BVHJointData* jnt, Parser* par)
+{
+    if (!BVHParseString(par, "OFFSET")) { return false; }
+    if (!BVHParseFloat(&jnt->offset.x, par)) { return false; }
+    if (!BVHParseFloat(&jnt->offset.y, par)) { return false; }
+    if (!BVHParseFloat(&jnt->offset.z, par)) { return false; }
+    if (!BVHParseNewline(par)) { return false; }
+    return true;
+}
+
+// Parse a channel type and return it in "channel"
+static bool BVHParseChannelEnum(
+    char* channel,
+    Parser* par,
+    const char* channelName,
+    char channelValue)
+{
+    BVHParseWhitespace(par);
+    if (!BVHParseString(par, channelName)) { return false; }
+    BVHParseWhitespace(par);
+    *channel = channelValue;
+    return true;
+}
+
+// Parse a channel type and return it in "channel"
+static bool BVHParseChannel(char* channel, Parser* par)
+{
+    BVHParseWhitespace(par);
+
+    if (ParserPeek(par) == '\0')
+    {
+        ParserError(par, "expected channel at end of file");
+        return false;
+    }
+
+    // Here we are safe to peek forward an extra character since we've already
+    // checked the current character is not the null terminator.
+
+    if (ParserPeek(par) == 'X' && ParserPeekForward(par, 1) == 'p')
+    {
+        return BVHParseChannelEnum(channel, par, "Xposition", CHANNEL_X_POSITION);
+    }
+
+    if (ParserPeek(par) == 'Y' && ParserPeekForward(par, 1) == 'p')
+    {
+        return BVHParseChannelEnum(channel, par, "Yposition", CHANNEL_Y_POSITION);
+    }
+
+    if (ParserPeek(par) == 'Z' && ParserPeekForward(par, 1) == 'p')
+    {
+        return BVHParseChannelEnum(channel, par, "Zposition", CHANNEL_Z_POSITION);
+    }
+
+    if (ParserPeek(par) == 'X' && ParserPeekForward(par, 1) == 'r')
+    {
+        return BVHParseChannelEnum(channel, par, "Xrotation", CHANNEL_X_ROTATION);
+    }
+
+    if (ParserPeek(par) == 'Y' && ParserPeekForward(par, 1) == 'r')
+    {
+        return BVHParseChannelEnum(channel, par, "Yrotation", CHANNEL_Y_ROTATION);
+    }
+
+    if (ParserPeek(par) == 'Z' && ParserPeekForward(par, 1) == 'r')
+    {
+        return BVHParseChannelEnum(channel, par, "Zrotation", CHANNEL_Z_ROTATION);
+    }
+
+    ParserError(par, "expected channel type");
+    return false;
+}
+
+// Parse the "channels" part of the BVH file format
+static bool BVHParseJointChannels(BVHJointData* jnt, Parser* par)
+{
+    if (!BVHParseString(par, "CHANNELS")) { return false; }
+    if (!BVHParseInt(&jnt->channelCount, par)) { return false; }
+
+    for (int i = 0; i < jnt->channelCount; i++)
+    {
+        if (!BVHParseChannel(&jnt->channels[i], par)) { return false; }
+    }
+
+    if (!BVHParseNewline(par)) { return false; }
+
+    return true;
+}
+
+// Parse a joint in the BVH file format
+static bool BVHParseJoints(BVHData* bvh, int parent, Parser* par)
+{
+    while (ParserOneOf(par, "JEje")) // Either "JOINT" or "End Site"
+    {
+        int j = BVHDataAddJoint(bvh);
+        bvh->joints[j].parent = parent;
+
+        if (ParserMatch(par, 'J'))
+        {
+            if (!BVHParseString(par, "JOINT")) { return false; }
+            if (!BVHParseJointName(&bvh->joints[j], par)) { return false; }
+            if (!BVHParseNewline(par)) { return false; }
+            if (!BVHParseString(par, "{")) { return false; }
+            if (!BVHParseNewline(par)) { return false; }
+            if (!BVHParseJointOffset(&bvh->joints[j], par)) { return false; }
+            if (!BVHParseJointChannels(&bvh->joints[j], par)) { return false; }
+            if (!BVHParseJoints(bvh, j, par)) { return false; }
+            if (!BVHParseString(par, "}")) { return false; }
+            if (!BVHParseNewline(par)) { return false; }
+        }
+        else if (ParserMatch(par, 'E'))
+        {
+            bvh->joints[j].endSite = true;
+
+            if (!BVHParseString(par, "End Site")) { return false; }
+            BVHJointDataRename(&bvh->joints[j], "End Site");
+            if (!BVHParseNewline(par)) { return false; }
+            if (!BVHParseString(par, "{")) { return false; }
+            if (!BVHParseNewline(par)) { return false; }
+            if (!BVHParseJointOffset(&bvh->joints[j], par)) { return false; }
+            if (!BVHParseString(par, "}")) { return false; }
+            if (!BVHParseNewline(par)) { return false; }
+        }
+    }
+
+    return true;
+}
+
+// Parse the frame count
+static bool BVHParseFrames(BVHData* bvh, Parser* par)
+{
+    if (!BVHParseString(par, "Frames:")) { return false; }
+    if (!BVHParseInt(&bvh->frameCount, par)) { return false; }
+    if (!BVHParseNewline(par)) { return false; }
+    return true;
+}
+
+// Parse the frame time
+static bool BVHParseFrameTime(BVHData* bvh, Parser* par)
+{
+    if (!BVHParseString(par, "Frame Time:")) { return false; }
+    if (!BVHParseFloat(&bvh->frameTime, par)) { return false; }
+    if (!BVHParseNewline(par)) { return false; }
+    if (bvh->frameTime == 0.0f) { bvh->frameTime = 1.0f / 60.0f; }
+    return true;
+}
+
+// Parse the motion data part of the BVH file format
+static bool BVHParseMotionData(BVHData* bvh, Parser* par)
+{
+    int channelCount = 0;
+    for (int i = 0; i < bvh->jointCount; i++)
+    {
+        channelCount += bvh->joints[i].channelCount;
+    }
+
+    bvh->channelCount = channelCount;
+    bvh->motionData = malloc(bvh->frameCount * channelCount * sizeof(float));
+
+    for (int i = 0; i < bvh->frameCount; i++)
+    {
+        for (int j = 0; j < channelCount; j++)
+        {
+            if (!BVHParseFloat(&bvh->motionData[i * channelCount + j], par)) { return false; }
+        }
+
+        if (!BVHParseNewline(par)) { return false; }
+    }
+
+    return true;
+}
+
+// Parse the entire BVH file format
+static bool BVHParse(BVHData* bvh, Parser* par)
+{
+    // Hierarchy Data
+
+    if (!BVHParseString(par, "HIERARCHY")) { return false; }
+    if (!BVHParseNewline(par)) { return false; }
+
+    int j = BVHDataAddJoint(bvh);
+
+    if (!BVHParseString(par, "ROOT")) { return false; }
+    if (!BVHParseJointName(&bvh->joints[j], par)) { return false; }
+    if (!BVHParseNewline(par)) { return false; }
+    if (!BVHParseString(par, "{")) { return false; }
+    if (!BVHParseNewline(par)) { return false; }
+    if (!BVHParseJointOffset(&bvh->joints[j], par)) { return false; }
+    if (!BVHParseJointChannels(&bvh->joints[j], par)) { return false; }
+    if (!BVHParseJoints(bvh, j, par)) { return false; }
+    if (!BVHParseString(par, "}")) { return false; }
+    if (!BVHParseNewline(par)) { return false; }
+
+    // Motion Data
+
+    if (!BVHParseString(par, "MOTION")) { return false; }
+    if (!BVHParseNewline(par)) { return false; }
+    if (!BVHParseFrames(bvh, par)) { return false; }
+    if (!BVHParseFrameTime(bvh, par)) { return false; }
+    if (!BVHParseMotionData(bvh, par)) { return false; }
+
+    return true;
+}
+
+// Load the given file and parse the contents as a BVH file.
+static bool BVHDataLoad(BVHData* bvh, const char* filename, char* errMsg, int errMsgSize)
+{
+    // Read file Contents
+
+    FILE* f = fopen(filename, "r");
+
+    if (f == NULL)
+    {
+        snprintf(errMsg, errMsgSize, "Error: Could not find file '%s'\n", filename);
+        return false;
+    }
+
+    fseek(f, 0, SEEK_END);
+    long int length = ftell(f);
+    fseek(f, 0, SEEK_SET);
+    char* buffer = malloc(length + 1);
+    fread(buffer, 1, length, f);
+    buffer[length] = '\n';
+    fclose(f);
+    
+    // Free and re-init in case we are re-using an old buffer 
+    BVHDataFree(bvh); 
+    BVHDataInit(bvh);
+
+    // Parse BVH
+    Parser par;
+    ParserInit(&par, filename, buffer);
+    bool result = BVHParse(bvh, &par);
+
+    // Free contents and return result
+    free(buffer);
+
+    if (!result)
+    {
+        snprintf(errMsg, errMsgSize, "Error: Could not parse BVH file:\n    %s", par.err);
+    }
+    else
+    {
+        errMsg[0] = '\0';
+        printf("INFO: parsed '%s' successfully\n", filename);
+    }
+
+    return result;
+}
+
+//----------------------------------------------------------------------------------
+// Transform Data
+//----------------------------------------------------------------------------------
+
+// Structure for containing a sampled pose as joint transforms
+typedef struct
+{
+    int jointCount;
+    int* parents;
+    bool* endSite;
+    Vector3* localPositions;
+    Quaternion* localRotations;
+    Vector3* globalPositions;
+    Quaternion* globalRotations;
+
+} TransformData;
+
+static inline void TransformDataInit(TransformData* data)
+{
+    data->jointCount = 0;
+    data->parents = NULL;
+    data->endSite = NULL;
+    data->localPositions = NULL;
+    data->localRotations = NULL;
+    data->globalPositions = NULL;
+    data->globalRotations = NULL;
+}
+
+// Resize the transform buffer according to the given BVH data and record the joint
+// parents and end-sites.
+static inline void TransformDataResize(TransformData* data, BVHData* bvh)
+{
+    data->jointCount = bvh->jointCount;
+    data->parents = realloc(data->parents, data->jointCount * sizeof(int));
+    data->endSite = realloc(data->endSite, data->jointCount * sizeof(bool));
+    data->localPositions = realloc(data->localPositions, data->jointCount * sizeof(Vector3));
+    data->localRotations = realloc(data->localRotations, data->jointCount * sizeof(Quaternion));
+    data->globalPositions = realloc(data->globalPositions, data->jointCount * sizeof(Vector3));
+    data->globalRotations = realloc(data->globalRotations, data->jointCount * sizeof(Quaternion));
+
+    for (int i = 0; i < data->jointCount; i++)
+    {
+        data->endSite[i] = bvh->joints[i].endSite;
+        data->parents[i] = bvh->joints[i].parent;
+    }
+}
+
+static inline void TransformDataFree(TransformData* data)
+{
+    free(data->parents);
+    free(data->endSite);
+    free(data->localPositions);
+    free(data->localRotations);
+    free(data->globalPositions);
+    free(data->globalRotations);
+}
+
+// Sample joint transforms from a given frame of the BVH file and with a given scale
+static void TransformDataSampleFrame(TransformData* data, BVHData* bvh, int frame, float scale)
+{
+    // Clamp the frame index in range.
+    frame = frame < 0 ? 0 : frame >= bvh->frameCount ? bvh->frameCount - 1 : frame;
+
+    int offset = 0;
+    for (int i = 0; i < bvh->jointCount; i++)
+    {
+        Vector3 position = Vector3Scale(bvh->joints[i].offset, scale);
+        Quaternion rotation = QuaternionIdentity();
+
+        for (int c = 0; c < bvh->joints[i].channelCount; c++)
+        {
+            switch (bvh->joints[i].channels[c])
+            {
+                case CHANNEL_X_POSITION:
+                    position.x = scale * bvh->motionData[frame * bvh->channelCount + offset];
+                    offset++;
+                    break;
+
+                case CHANNEL_Y_POSITION:
+                    position.y = scale * bvh->motionData[frame * bvh->channelCount + offset];
+                    offset++;
+                    break;
+
+                case CHANNEL_Z_POSITION:
+                    position.z = scale * bvh->motionData[frame * bvh->channelCount + offset];
+                    offset++;
+                    break;
+
+                case CHANNEL_X_ROTATION:
+                    rotation = QuaternionMultiply(rotation, QuaternionFromAxisAngle(
+                        (Vector3){1, 0, 0}, DEG2RAD * bvh->motionData[frame * bvh->channelCount + offset]));
+                    offset++;
+                    break;
+
+                case CHANNEL_Y_ROTATION:
+                    rotation = QuaternionMultiply(rotation, QuaternionFromAxisAngle(
+                        (Vector3){0, 1, 0}, DEG2RAD * bvh->motionData[frame * bvh->channelCount + offset]));
+                    offset++;
+                    break;
+
+                case CHANNEL_Z_ROTATION:
+                    rotation = QuaternionMultiply(rotation, QuaternionFromAxisAngle(
+                        (Vector3){0, 0, 1}, DEG2RAD * bvh->motionData[frame * bvh->channelCount + offset]));
+                    offset++;
+                    break;
+            }
+        }
+
+        data->localPositions[i] = position;
+        data->localRotations[i] = rotation;
+    }
+
+    assert(offset == bvh->channelCount);
+}
+
+// Sample the nearest frame to the given time
+static void TransformDataSampleFrameNearest(TransformData* data, BVHData* bvh, float time, float scale)
+{
+    int frame = ClampInt((int)(time / bvh->frameTime + 0.5f), 0, bvh->frameCount - 1);
+    TransformDataSampleFrame(data, bvh, frame, scale);
+}
+
+// Perform a basic linear interpolation of the frame data in the BVH file
+static void TransformDataSampleFrameLinear(
+    TransformData* data,
+    TransformData* tmp0,
+    TransformData* tmp1,
+    BVHData* bvh,
+    float time,
+    float scale)
+{
+    const float alpha = fmod(time / bvh->frameTime, 1.0f);
+    int frame0 = ClampInt((int)(time / bvh->frameTime) + 0, 0, bvh->frameCount - 1);
+    int frame1 = ClampInt((int)(time / bvh->frameTime) + 1, 0, bvh->frameCount - 1);
+
+    TransformDataSampleFrame(tmp0, bvh, frame0, scale);
+    TransformDataSampleFrame(tmp1, bvh, frame1, scale);
+
+    for (int i = 0; i < data->jointCount; i++)
+    {
+        data->localPositions[i] = Vector3Lerp(tmp0->localPositions[i], tmp1->localPositions[i], alpha);
+        data->localRotations[i] = QuaternionSlerp(tmp0->localRotations[i], tmp1->localRotations[i], alpha);
+    }
+}
+
+// Perform a cubic interpolation of the frame data in the BVH file
+static void TransformDataSampleFrameCubic(
+    TransformData* data,
+    TransformData* tmp0,
+    TransformData* tmp1,
+    TransformData* tmp2,
+    TransformData* tmp3,
+    BVHData* bvh,
+    float time,
+    float scale)
+{
+    const float alpha = fmod(time / bvh->frameTime, 1.0f);
+    int frame0 = ClampInt((int)(time / bvh->frameTime) - 1, 0, bvh->frameCount - 1);
+    int frame1 = ClampInt((int)(time / bvh->frameTime) + 0, 0, bvh->frameCount - 1);
+    int frame2 = ClampInt((int)(time / bvh->frameTime) + 1, 0, bvh->frameCount - 1);
+    int frame3 = ClampInt((int)(time / bvh->frameTime) + 2, 0, bvh->frameCount - 1);
+
+    TransformDataSampleFrame(tmp0, bvh, frame0, scale);
+    TransformDataSampleFrame(tmp1, bvh, frame1, scale);
+    TransformDataSampleFrame(tmp2, bvh, frame2, scale);
+    TransformDataSampleFrame(tmp3, bvh, frame3, scale);
+
+    for (int i = 0; i < data->jointCount; i++)
+    {
+        data->localPositions[i] = Vector3InterpolateCubic(
+            tmp0->localPositions[i], tmp1->localPositions[i],
+            tmp2->localPositions[i], tmp3->localPositions[i], alpha);
+
+        data->localRotations[i] = QuaternionInterpolateCubic(
+            tmp0->localRotations[i], tmp1->localRotations[i],
+            tmp2->localRotations[i], tmp3->localRotations[i], alpha);
+    }
+}
+
+// Compute format kinematics on the transform buffer
+static void TransformDataForwardKinematics(TransformData* data)
+{
+    for (int i = 0; i < data->jointCount; i++)
+    {
+        int p = data->parents[i];
+        assert(p <= i);
+
+        if (p == -1)
+        {
+            data->globalPositions[i] = data->localPositions[i];
+            data->globalRotations[i] = data->localRotations[i];
+        }
+        else
+        {
+            data->globalPositions[i] = Vector3Add(Vector3RotateByQuaternion(data->localPositions[i], data->globalRotations[p]), data->globalPositions[p]);
+            data->globalRotations[i] = QuaternionMultiply(data->globalRotations[p], data->localRotations[i]);
+        }
+    }
+}
+
+//----------------------------------------------------------------------------------
+// Character Data
+//----------------------------------------------------------------------------------
+
+// Maximum number of characters to allow in the scene
+enum
+{
+    CHARACTERS_MAX = 6,
+};
+
+// All the data required for all of the characters we want to have in the scene
+typedef struct {
+
+    // Total number of characters
+    int count;
+    
+    // Character which is "active" or selected
+    int active;
+
+    // Character BVH Data
+    BVHData bvhData[CHARACTERS_MAX];
+    
+    // Scales of each character
+    float scales[CHARACTERS_MAX];
+    
+    // Names of each character
+    char names[CHARACTERS_MAX][128];
+    
+    // Automatic scaling for each character
+    float autoScales[CHARACTERS_MAX];
+    
+    // Color of each character
+    Color colors[CHARACTERS_MAX];
+    
+    // Opacity of each character
+    float opacities[CHARACTERS_MAX];
+    
+    // Maximum capsule radius of each character
+    float radii[CHARACTERS_MAX];
+    
+    // Original file path for each character
+    char filePaths[CHARACTERS_MAX][512];
+    
+    // Transform buffers for each character
+    TransformData xformData[CHARACTERS_MAX];
+    TransformData xformTmp0[CHARACTERS_MAX];
+    TransformData xformTmp1[CHARACTERS_MAX];
+    TransformData xformTmp2[CHARACTERS_MAX];
+    TransformData xformTmp3[CHARACTERS_MAX];
+    
+    // Joint combo string for each character
+    char* jointNamesCombo[CHARACTERS_MAX];
+
+    // If the color picker is active
+    bool colorPickerActive;
+
+} CharacterData;
+
+// Initializes all the CharacterData to a safe state
+static inline void CharacterDataInit(CharacterData* data, int argc, char** argv)
+{  
+    data->count = 0;
+    data->active = 0;
+
+    data->colors[0] = ArgColor(argc, argv, "-color0", ORANGE);
+    data->colors[1] = ArgColor(argc, argv, "-color1", (Color){ 38, 134, 157, 255 });
+    data->colors[2] = ArgColor(argc, argv, "-color2", PINK);
+    data->colors[3] = ArgColor(argc, argv, "-color3", LIME);
+    data->colors[4] = ArgColor(argc, argv, "-color4", VIOLET);
+    data->colors[5] = ArgColor(argc, argv, "-color5", MAROON);
+
+    srand(1234);
+    for (int i = 6; i < CHARACTERS_MAX; i++)
+    {
+        data->colors[i] = (Color){ rand() % 255, rand() % 255, rand() % 255  };
+    }
+
+    for (int i = 0; i < CHARACTERS_MAX; i++)
+    {
+        BVHDataInit(&data->bvhData[i]);
+        data->scales[i] = 1.0f;
+        data->names[i][0] = '\0';
+        data->autoScales[i] = 1.0f;
+        data->opacities[i] = ArgFloat(argc, argv, "capsuleOpacity", 1.0f);
+        data->radii[i] = ArgFloat(argc, argv, "maxCapsuleRadius", 0.04f);
+        data->filePaths[i][0] = '\0';
+        TransformDataInit(&data->xformData[i]);
+        TransformDataInit(&data->xformTmp0[i]);
+        TransformDataInit(&data->xformTmp1[i]);
+        TransformDataInit(&data->xformTmp2[i]);
+        TransformDataInit(&data->xformTmp3[i]);
+        data->jointNamesCombo[i] = NULL;
+    }
+
+    data->colorPickerActive = ArgBool(argc, argv, "colorPickerActive", false);
+}
+
+static inline void CharacterDataFree(CharacterData* data)
+{
+    for (int i = 0; i < data->count; i++)
+    {
+        TransformDataFree(&data->xformData[i]);
+        TransformDataFree(&data->xformTmp0[i]);
+        TransformDataFree(&data->xformTmp1[i]);
+        TransformDataFree(&data->xformTmp2[i]);
+        TransformDataFree(&data->xformTmp3[i]);
+        BVHDataFree(&data->bvhData[i]);
+        free(data->jointNamesCombo[i]);
+    }
+}
+
+// Attempt to load a new character from the given file path
+static bool CharacterDataLoadFromFile(
+    CharacterData* data,
+    const char* path,
+    char* errMsg,
+    int errMsgSize)
+{
+    printf("INFO: Loading '%s'\n", path);
+
+    if (data->count == CHARACTERS_MAX)
+    {
+        snprintf(errMsg, 512, "Error: Maximum number of BVH files loaded (%i)", CHARACTERS_MAX);
+        return false;
+    }
+
+    if (BVHDataLoad(&data->bvhData[data->count], path, errMsg, errMsgSize))
+    {
+        TransformDataResize(&data->xformData[data->count], &data->bvhData[data->count]);
+        TransformDataResize(&data->xformTmp0[data->count], &data->bvhData[data->count]);
+        TransformDataResize(&data->xformTmp1[data->count], &data->bvhData[data->count]);
+        TransformDataResize(&data->xformTmp2[data->count], &data->bvhData[data->count]);
+        TransformDataResize(&data->xformTmp3[data->count], &data->bvhData[data->count]);
+
+        snprintf(data->filePaths[data->count], 512, "%s", path);
+
+        const char* filename = path;
+        while (strchr(filename, '/')) { filename = strchr(filename, '/') + 1; }
+        while (strchr(filename, '\\')) { filename = strchr(filename, '\\') + 1; }
+
+        snprintf(data->names[data->count], 128, "%s", filename);
+        data->scales[data->count] = 1.0f;
+
+        // Auto-Scaling and unit detection
+
+        if (data->bvhData[data->count].frameCount > 0)
+        {
+            TransformDataSampleFrame(&data->xformData[data->count], &data->bvhData[data->count], 0, 1.0f);
+            TransformDataForwardKinematics(&data->xformData[data->count]);
+
+            float height = 1e-8f;
+            for (int j = 0; j < data->xformData[data->count].jointCount; j++)
+            {
+                height = Max(height, data->xformData[data->count].globalPositions[j].y);
+            }
+
+            data->scales[data->count] = height > 10.0f ? 0.01f : 1.0f;
+            data->autoScales[data->count] = 1.8 / height;
+        }
+        else
+        {
+            data->autoScales[data->count] = 1.0f;
+        }
+        
+        // Joint names combo
+
+        int comboTotalSize = 0;
+        for (int i = 0; i < data->bvhData[data->count].jointCount; i++)
+        {
+            comboTotalSize += (i > 0 ? 1 : 0) + strlen(data->bvhData[data->count].joints[i].name);
+        }
+        comboTotalSize++;
+
+        data->jointNamesCombo[data->count] = malloc(comboTotalSize);
+        data->jointNamesCombo[data->count][0] = '\0';
+        for (int i = 0; i < data->bvhData[data->count].jointCount; i++)
+        {
+            if (i > 0)
+            {
+                strcat(data->jointNamesCombo[data->count], ";");
+            }
+            strcat(data->jointNamesCombo[data->count], data->bvhData[data->count].joints[i].name);
+        }
+
+        // Done
+
+        data->count++;
+
+        return true;
+    }
+    else
+    {
+        printf("INFO: Failed to Load '%s'\n", path);
+        return false;
+    }
+}
+
+//----------------------------------------------------------------------------------
+// Geometric Functions
+//----------------------------------------------------------------------------------
+
+// Returns the time parameter along a line segment closest to another point
+static inline float NearestPointOnLineSegment(
+    Vector3 lineStart,
+    Vector3 lineVector,
+    Vector3 point)
+{
+    Vector3 ap = Vector3Subtract(point, lineStart);
+    float lengthsq = Vector3LengthSqr(lineVector);
+    return lengthsq < 1e-8f ? 0.5f : Saturate(Vector3DotProduct(lineVector, ap) / lengthsq);
+}
+
+// Returns the time parameters along two line segments at the closest point between the two
+static inline void NearestPointBetweenLineSegments(
+    float* nearestTime0,
+    float* nearestTime1,
+    Vector3 line0Start,
+    Vector3 line0End,
+    Vector3 line1Start,
+    Vector3 line1End)
+{
+    Vector3 line0Vec = Vector3Subtract(line0End, line0Start);
+    Vector3 line1Vec = Vector3Subtract(line1End, line1Start);
+    float d0 = Vector3LengthSqr(Vector3Subtract(line1Start, line0Start));
+    float d1 = Vector3LengthSqr(Vector3Subtract(line1End, line0Start));
+    float d2 = Vector3LengthSqr(Vector3Subtract(line1Start, line0End));
+    float d3 = Vector3LengthSqr(Vector3Subtract(line1End, line0End));
+
+    *nearestTime0 = (d2 < d0 || d2 < d1 || d3 < d0 || d3 < d1) ? 1.0f : 0.0f;
+    *nearestTime1 = NearestPointOnLineSegment(line1Start, line1Vec, Vector3Add(line0Start, Vector3Scale(line0Vec, *nearestTime0)));
+    *nearestTime0 = NearestPointOnLineSegment(line0Start, line0Vec, Vector3Add(line1Start, Vector3Scale(line1Vec, *nearestTime1)));
+}
+
+// Returns the time parameter for a line segment closest to the ground plane
+static inline float NearestPointBetweenLineSegmentAndGroundPlane(Vector3 lineStart, Vector3 lineVector)
+{
+    return fabs(lineVector.y) < 1e-8f ? 0.5f : Saturate((-lineStart.y) / lineVector.y);
+}
+
+// Returns the time parameter and nearest point on the ground between a line segment and ground segment 
+static inline void NearestPointBetweenLineSegmentAndGroundSegment(
+    float* nearestTimeOnLine,
+    Vector3* nearestPointOnGround,
+    Vector3 lineStart,
+    Vector3 lineEnd,
+    Vector3 groundMins,
+    Vector3 groundMaxs)
+{
+    Vector3 lineVec = Vector3Subtract(lineEnd, lineStart);
+  
+    // Check Against Plane
+
+    *nearestTimeOnLine = NearestPointBetweenLineSegmentAndGroundPlane(lineStart, lineVec);
+    *nearestPointOnGround = (Vector3){
+        lineStart.x + (*nearestTimeOnLine) * lineVec.x,
+        0.0f,
+        lineStart.z + (*nearestTimeOnLine) * lineVec.z,
+    };
+
+    // If point is inside plane bounds it must be the nearest
+
+    if (nearestPointOnGround->x >= groundMins.x &&
+        nearestPointOnGround->x <= groundMaxs.x &&
+        nearestPointOnGround->z >= groundMins.z &&
+        nearestPointOnGround->z <= groundMaxs.z)
+    {
+        return;
+    }
+
+    // Check against four edges
+
+    Vector3 edgeStart0 =  (Vector3){ groundMins.x, 0.0f, groundMins.z };
+    Vector3 edgeEnd0 = (Vector3){ groundMins.x, 0.0f, groundMaxs.z };
+    
+    Vector3 edgeStart1 = (Vector3){ groundMins.x, 0.0f, groundMaxs.z };
+    Vector3 edgeEnd1 = (Vector3){ groundMaxs.x, 0.0f, groundMaxs.z };
+    
+    Vector3 edgeStart2 = (Vector3){ groundMaxs.x, 0.0f, groundMaxs.z };
+    Vector3 edgeEnd2 = (Vector3){ groundMaxs.x, 0.0f, groundMins.z };
+    
+    Vector3 edgeStart3 = (Vector3){ groundMaxs.x, 0.0f, groundMins.z };
+    Vector3 edgeEnd3 = (Vector3){ groundMins.x, 0.0f, groundMins.z };
+
+    float nearestTimeOnLine0, nearestTimeOnLine1, nearestTimeOnLine2, nearestTimeOnLine3;
+    float nearestTimeOnEdge0, nearestTimeOnEdge1, nearestTimeOnEdge2, nearestTimeOnEdge3;
+
+    NearestPointBetweenLineSegments(
+        &nearestTimeOnLine0,
+        &nearestTimeOnEdge0,
+        lineStart, lineEnd,
+        edgeStart0, edgeEnd0);
+
+    NearestPointBetweenLineSegments(
+        &nearestTimeOnLine1,
+        &nearestTimeOnEdge1,
+        lineStart, lineEnd,
+        edgeStart1, edgeEnd1);
+
+    NearestPointBetweenLineSegments(
+        &nearestTimeOnLine2,
+        &nearestTimeOnEdge2,
+        lineStart, lineEnd,
+        edgeStart2, edgeEnd2);
+
+    NearestPointBetweenLineSegments(
+        &nearestTimeOnLine3,
+        &nearestTimeOnEdge3,
+        lineStart, lineEnd,
+        edgeStart3, edgeEnd3);
+
+    Vector3 nearestPointOnLine0 = Vector3Add(lineStart, Vector3Scale(lineVec, nearestTimeOnLine0));
+    Vector3 nearestPointOnLine1 = Vector3Add(lineStart, Vector3Scale(lineVec, nearestTimeOnLine1));
+    Vector3 nearestPointOnLine2 = Vector3Add(lineStart, Vector3Scale(lineVec, nearestTimeOnLine2));
+    Vector3 nearestPointOnLine3 = Vector3Add(lineStart, Vector3Scale(lineVec, nearestTimeOnLine3));
+    
+    Vector3 nearestPointOnEdge0 = Vector3Add(edgeStart0, Vector3Scale(Vector3Subtract(edgeEnd0, edgeStart0), nearestTimeOnEdge0));
+    Vector3 nearestPointOnEdge1 = Vector3Add(edgeStart1, Vector3Scale(Vector3Subtract(edgeEnd1, edgeStart1), nearestTimeOnEdge1));
+    Vector3 nearestPointOnEdge2 = Vector3Add(edgeStart2, Vector3Scale(Vector3Subtract(edgeEnd2, edgeStart2), nearestTimeOnEdge2));
+    Vector3 nearestPointOnEdge3 = Vector3Add(edgeStart3, Vector3Scale(Vector3Subtract(edgeEnd3, edgeStart3), nearestTimeOnEdge3));
+
+    float distance0 = Vector3Distance(nearestPointOnLine0, nearestPointOnEdge0);
+    float distance1 = Vector3Distance(nearestPointOnLine1, nearestPointOnEdge1);
+    float distance2 = Vector3Distance(nearestPointOnLine2, nearestPointOnEdge2);
+    float distance3 = Vector3Distance(nearestPointOnLine3, nearestPointOnEdge3);
+
+    if (distance0 <= distance1 && distance0 <= distance2 && distance0 <= distance3)
+    {
+        *nearestTimeOnLine = nearestTimeOnLine0;
+        *nearestPointOnGround = nearestPointOnEdge0;
+        return;
+    }
+
+    if (distance1 <= distance0 && distance1 <= distance2 && distance1 <= distance3)
+    {
+        *nearestTimeOnLine = nearestTimeOnLine1;
+        *nearestPointOnGround = nearestPointOnEdge1;
+        return;
+    }
+
+    if (distance2 <= distance0 && distance2 <= distance1 && distance2 <= distance3)
+    {
+        *nearestTimeOnLine = nearestTimeOnLine2;
+        *nearestPointOnGround = nearestPointOnEdge2;
+        return;
+    }
+
+    if (distance3 <= distance0 && distance3 <= distance1 && distance3 <= distance2)
+    {
+        *nearestTimeOnLine = nearestTimeOnLine3;
+        *nearestPointOnGround = nearestPointOnEdge3;
+        return;
+    }
+}
+
+// Returns the time parameter for a line segment closest to the plane
+static inline float NearestPointBetweenLineSegmentAndPlane(Vector3 lineStart, Vector3 lineVector, Vector3 planePosition, Vector3 planeNormal)
+{
+    float denom = Vector3DotProduct(planeNormal, lineVector);
+    if (fabs(denom) < 1e-8f)
+    {
+        return 0.5f;
+    }
+  
+    return Saturate(Vector3DotProduct(Vector3Subtract(planePosition, lineStart), planeNormal) / denom);
+}
+
+static inline Vector3 ProjectPointOntoSweptLine(Vector3 sweptLineStart, Vector3 sweptLineVec, Vector3 sweptLineSweepVec, Vector3 position)
+{
+    Vector3 w = Vector3Subtract(position, sweptLineStart);
+    Vector3 u = Vector3Normalize(sweptLineVec);
+    Vector3 v = Vector3Normalize(sweptLineSweepVec);
+    
+    // x (u * u) + y (u * v) = w * u
+    // x (v * u) + y (v * v) = w * v
+    
+    // Solved using Cramer's Rule in 2D
+    float a1 = Vector3DotProduct(u, u);
+    float b1 = Vector3DotProduct(u, v);
+    float c1 = Vector3DotProduct(w, u);
+    float a2 = Vector3DotProduct(v, u);
+    float b2 = Vector3DotProduct(v, v);
+    float c2 = Vector3DotProduct(w, v);
+    
+    float x = ((c1 * b2) - (b1 * c2)) / (a1 * b2 - b1 * a2);
+    float y = (c1 - x * a1) / b1;
+    
+    x = Clamp(x, 0.0f, Vector3Length(sweptLineVec));
+    y = Clamp(y, 0.0f, Vector3Length(sweptLineSweepVec));
+    
+    return Vector3Add(sweptLineStart, Vector3Add(Vector3Scale(u, x), Vector3Scale(v, y)));
+}
+
+// Returns the time parameter and nearest point on between a line segment and swept line segment
+static inline void NearestPointBetweenLineSegmentAndSweptLine(
+    float* nearestTimeOnLine,
+    Vector3* nearestPointOnSweptLine,
+    Vector3 lineStart,
+    Vector3 lineEnd,
+    Vector3 sweptLineStart,
+    Vector3 sweptLineEnd,
+    Vector3 sweptLineSweepVector)
+{
+    Vector3 lineVec = Vector3Subtract(lineEnd, lineStart);
+    Vector3 sweptLineVec = Vector3Subtract(sweptLineEnd, sweptLineStart);
+   
+    Vector3 planeNormal = Vector3Length(sweptLineVec) < 1e-8f ? 
+        Vector3Normalize(Vector3CrossProduct((Vector3){ 0.0f, 1.0f, 0.0f }, sweptLineSweepVector)) :
+        Vector3Normalize(Vector3CrossProduct(sweptLineVec, sweptLineSweepVector));
+    
+    // Check Against Plane
+
+    float nearestTimeOnLine0 = NearestPointBetweenLineSegmentAndPlane(lineStart, lineVec, sweptLineStart, planeNormal);
+    Vector3 nearestPointOnLine0 = Vector3Add(lineStart, Vector3Scale(lineVec, nearestTimeOnLine0));
+    Vector3 nearestPointOnSweptLine0 = ProjectPointOntoSweptLine(
+        sweptLineStart, 
+        sweptLineVec, 
+        sweptLineSweepVector, 
+        nearestPointOnLine0);
+    
+    float distance0 = Vector3Distance(nearestPointOnLine0, nearestPointOnSweptLine0);
+    
+    // Check against three edges
+
+    Vector3 edgeStart1 = sweptLineStart;
+    Vector3 edgeEnd1 = Vector3Add(sweptLineStart, sweptLineSweepVector);
+    
+    Vector3 edgeStart2 = sweptLineEnd;
+    Vector3 edgeEnd2 = Vector3Add(sweptLineEnd, sweptLineSweepVector);
+    
+    Vector3 edgeStart3 = sweptLineStart;
+    Vector3 edgeEnd3 = sweptLineEnd;
+
+    float nearestTimeOnLine1, nearestTimeOnLine2, nearestTimeOnLine3;
+    float nearestTimeOnEdge1, nearestTimeOnEdge2, nearestTimeOnEdge3;
+
+    NearestPointBetweenLineSegments(
+        &nearestTimeOnLine1,
+        &nearestTimeOnEdge1,
+        lineStart, lineEnd,
+        edgeStart1, edgeEnd1);
+
+    NearestPointBetweenLineSegments(
+        &nearestTimeOnLine2,
+        &nearestTimeOnEdge2,
+        lineStart, lineEnd,
+        edgeStart2, edgeEnd2);
+
+    NearestPointBetweenLineSegments(
+        &nearestTimeOnLine3,
+        &nearestTimeOnEdge3,
+        lineStart, lineEnd,
+        edgeStart3, edgeEnd3);
+
+    Vector3 nearestPointOnLine1 = Vector3Add(lineStart, Vector3Scale(lineVec, nearestTimeOnLine1));
+    Vector3 nearestPointOnLine2 = Vector3Add(lineStart, Vector3Scale(lineVec, nearestTimeOnLine2));
+    Vector3 nearestPointOnLine3 = Vector3Add(lineStart, Vector3Scale(lineVec, nearestTimeOnLine3));
+    
+    Vector3 nearestPointOnSweptLine1 = Vector3Add(edgeStart1, Vector3Scale(Vector3Subtract(edgeEnd1, edgeStart1), nearestTimeOnEdge1));
+    Vector3 nearestPointOnSweptLine2 = Vector3Add(edgeStart2, Vector3Scale(Vector3Subtract(edgeEnd2, edgeStart2), nearestTimeOnEdge2));
+    Vector3 nearestPointOnSweptLine3 = Vector3Add(edgeStart3, Vector3Scale(Vector3Subtract(edgeEnd3, edgeStart3), nearestTimeOnEdge3));
+
+    float distance1 = Vector3Distance(nearestPointOnLine1, nearestPointOnSweptLine1);
+    float distance2 = Vector3Distance(nearestPointOnLine2, nearestPointOnSweptLine2);
+    float distance3 = Vector3Distance(nearestPointOnLine3, nearestPointOnSweptLine3);
+
+    if (distance0 <= distance1 && distance0 <= distance2 && distance0 <= distance3)
+    {
+        *nearestTimeOnLine = nearestTimeOnLine0;
+        *nearestPointOnSweptLine = nearestPointOnSweptLine0;
+        return;
+    }
+
+    if (distance1 <= distance0 && distance1 <= distance2 && distance1 <= distance3)
+    {
+        *nearestTimeOnLine = nearestTimeOnLine1;
+        *nearestPointOnSweptLine = nearestPointOnSweptLine1;
+        return;
+    }
+
+    if (distance2 <= distance0 && distance2 <= distance1 && distance2 <= distance3)
+    {
+        *nearestTimeOnLine = nearestTimeOnLine2;
+        *nearestPointOnSweptLine = nearestPointOnSweptLine2;
+        return;
+    }
+
+    if (distance3 <= distance0 && distance3 <= distance1 && distance3 <= distance2)
+    {
+        *nearestTimeOnLine = nearestTimeOnLine3;
+        *nearestPointOnSweptLine = nearestPointOnSweptLine3;
+        return;
+    }
+    
+    // Unreachable
+    assert(false);
+    *nearestTimeOnLine = nearestTimeOnLine0;
+    *nearestPointOnSweptLine = nearestPointOnSweptLine0;
+    return;
+}
+
+// Analytical capsule and sphere occlusion functions taken from here:
+// https://www.shadertoy.com/view/3stcD4
+
+
+// This is the number of times the radius away from the sphere where
+// the ambient occlusion drops off to zero. This is important for various
+// acceleration methods to filter out capsules which are too far away and
+// so not casting any ambient occlusion
+#define AO_RATIO_MAX 4.0
+
+static inline float SphereOcclusionLookup(float nlAngle, float h)
+{
+    float nl = cosf(nlAngle);
+    float h2 = h*h;
+    
+    float res = Max(nl, 0.0) / h2;
+    float k2 = 1.0 - h2*nl*nl;
+    if (k2 > 1e-4f)
+    {
+        res = nl * acosf(Clamp(-nl*sqrtf((h2 - 1.0f) / Max(1.0f - nl*nl, 1e-8f)), -1.0f, 1.0f)) - sqrtf(k2*(h2 - 1.0f));
+        res = (res / h2 + atanf(sqrt(k2 / (h2 - 1.0f)))) / PI;
+    }
+
+    float decay = Max(1.0f - (h - 1.0f) / ((float)AO_RATIO_MAX - 1.0f), 0.0f);
+    
+    return 1.0f - res * decay;
+}
+
+static inline float SphereOcclusion(Vector3 pos, Vector3 nor, Vector3 sph, float rad)
+{
+    Vector3 di = Vector3Subtract(sph, pos);
+    float l = Vector3Length(di);
+    float nlAngle = acosf(Clamp(Vector3DotProduct(nor, Vector3Scale(di, 1.0f / Max(l, 1e-8f))), -1.0f, 1.0f));
+    float h  = l < rad ? 1.0 : l / rad;
+    return SphereOcclusionLookup(nlAngle, h);
+}
+
+static inline float SphereIntersectionArea(float r1, float r2, float d)
+{
+    if (Min(r1, r2) <= Max(r1, r2) - d)
+    {
+        return 1.0f - Max(cosf(r1), cosf(r2));
+    }
+    else if (r1 + r2 <= d)
+    {
+        return 0.0f;
+    }
+
+    float delta = fabs(r1 - r2);
+    float x = 1.0f - Saturate((d - delta) / Max(r1 + r2 - delta, 1e-8f));
+    float area = Square(x) * (-2.0f * x + 3.0f);
+
+    return area * (1.0f - Max(cosf(r1), cosf(r2)));
+}
+
+static inline float SphereDirectionalOcclusionLookup(float phi, float theta, float coneAngle)
+{
+    return 1.0f - SphereIntersectionArea(theta, coneAngle / 2.0f, phi) / (1.0f - cosf(coneAngle / 2.0f));
+}
+
+static inline float SphereDirectionalOcclusion(
+    Vector3 pos, Vector3 sphere, float radius,
+    Vector3 coneDir, float coneAngle)
+{
+    Vector3 occluder = Vector3Subtract(sphere, pos);
+    float occluderLen2 = Vector3DotProduct(occluder, occluder);
+    Vector3 occluderDir = Vector3Scale(occluder, 1.0f / Max(sqrtf(occluderLen2), 1e-8f));
+
+    float phi = acosf(Vector3DotProduct(occluderDir, Vector3Negate(coneDir)));
+    float theta = acosf(sqrtf(occluderLen2 / (Square(radius) + occluderLen2)));
+    
+    return SphereDirectionalOcclusionLookup(phi, theta, coneAngle);
+}
+
+// Get the start point of the capsule line segment
+static inline Vector3 CapsuleStart(Vector3 capsulePosition, Quaternion capsuleRotation, float capsuleHalfLength)
+{
+    return Vector3Add(capsulePosition,
+        Vector3RotateByQuaternion((Vector3){+capsuleHalfLength, 0.0f, 0.0f}, capsuleRotation));
+}
+
+// Get the end point of the capsule line segment
+static inline Vector3 CapsuleEnd(Vector3 capsulePosition, Quaternion capsuleRotation, float capsuleHalfLength)
+{
+    return Vector3Add(capsulePosition,
+        Vector3RotateByQuaternion((Vector3){-capsuleHalfLength, 0.0f, 0.0f}, capsuleRotation));
+}
+
+// Get the vector from the start to the end of the capsule line segment
+static inline Vector3 CapsuleVector(Vector3 capsulePosition, Quaternion capsuleRotation, float capsuleHalfLength)
+{
+    Vector3 capsuleStart = CapsuleStart(capsulePosition, capsuleRotation, capsuleHalfLength);
+
+    return Vector3Subtract(Vector3Add(capsulePosition,
+        Vector3RotateByQuaternion((Vector3){-capsuleHalfLength, 0.0f, 0.0f}, capsuleRotation)), capsuleStart);
+}
+
+static inline float CapsuleDirectionalOcclusion(
+    Vector3 pos, Vector3 capStart, Vector3 capVec,
+    float capRadius, Vector3 coneDir, float coneAngle)
+{
+    Vector3 ba = capVec;
+    Vector3 pa = Vector3Subtract(capStart, pos);
+    Vector3 cba = Vector3Subtract(Vector3Scale(Vector3Negate(coneDir), Vector3DotProduct(Vector3Negate(coneDir), ba)), ba);
+    float t = Saturate(Vector3DotProduct(pa, cba) / (Vector3DotProduct(cba, cba)));
+
+    return SphereDirectionalOcclusion(pos, Vector3Add(capStart, Vector3Scale(ba, t)), capRadius, coneDir, coneAngle);
+}
+
+//----------------------------------------------------------------------------------
+// Capsule Data
+//----------------------------------------------------------------------------------
+
+// Basic type useful for sorting according to some value
+typedef struct
+{
+    int index;
+    float value;
+} CapsuleSort;
+
+static inline int CapsuleSortCompareGreater(const void* lhs, const void* rhs)
+{
+    const CapsuleSort* lhsSort = lhs;
+    const CapsuleSort* rhsSort = rhs;
+    return lhsSort->value > rhsSort->value ? 1 : -1;
+}
+
+static inline int CapsuleSortCompareLess(const void* lhs, const void* rhs)
+{
+    const CapsuleSort* lhsSort = lhs;
+    const CapsuleSort* rhsSort = rhs;
+    return lhsSort->value < rhsSort->value ? 1 : -1;
+}
+
+// Structure containing all of the data required for all of the capsules which are to be rendered.
+typedef struct
+{
+    // Data for all the capsules which are in the scene
+    int capsuleCount;
+    Vector3* capsulePositions;
+    Quaternion* capsuleRotations;
+    float* capsuleRadii;
+    float* capsuleHalfLengths;
+    Vector3* capsuleColors;
+    float* capsuleOpacities;
+    CapsuleSort* capsuleSort;
+
+    // Buffers for all the capsules casting ambient occlusion
+    int aoCapsuleCount;
+    Vector3* aoCapsuleStarts;
+    Vector3* aoCapsuleVectors;
+    float* aoCapsuleRadii;
+    CapsuleSort* aoCapsuleSort;
+
+    // Buffers for all the capsules casting shadows
+    int shadowCapsuleCount;
+    Vector3* shadowCapsuleStarts;
+    Vector3* shadowCapsuleVectors;
+    float* shadowCapsuleRadii;
+    CapsuleSort* shadowCapsuleSort;
+    
+    // Lookup table for the capsule ambient occlusion function
+    Image aoLookupImage;
+    Texture2D aoLookupTable;
+    Vector2 aoLookupResolution;
+
+    // Lookup table for the capsule shadow function
+    Image shadowLookupImage;
+    Texture2D shadowLookupTable;
+    Vector2 shadowLookupResolution;
+
+} CapsuleData;
+
+// Compute the capsule ambient occlusion lookup table
+static void CapsuleDataUpdateAOLookupTable(CapsuleData* data)
+{
+    int width = (int)data->aoLookupResolution.x;
+    int height = (int)data->aoLookupResolution.y;
+
+    for (int y = 0; y < height; y++)
+    {
+        for (int x = 0; x < width; x++)
+        {
+            float nlAngle = (((float)x) / (width - 1)) * PI;
+            float h = 1.0f + (AO_RATIO_MAX - 1.0f) * (((float)y) / (height - 1));
+            ((unsigned char*)data->aoLookupImage.data)[y * width + x] = (unsigned char)Clamp(255.0 * SphereOcclusionLookup(nlAngle, h), 0.0, 255.0);
+        }
+    }
+
+    UpdateTexture(data->aoLookupTable, data->aoLookupImage.data);
+}
+
+// Compute the capsule shadow lookup table for a given coneAngle
+static void CapsuleDataUpdateShadowLookupTable(CapsuleData* data, float coneAngle)
+{
+    int width = (int)data->shadowLookupResolution.x;
+    int height = (int)data->shadowLookupResolution.y;
+
+    for (int y = 0; y < height; y++)
+    {
+        for (int x = 0; x < width; x++)
+        {
+            float phi = (((float)x) / (width - 1)) * PI;
+            float theta = ((float)y) / (height - 1) * (PI / 2.0f);
+            ((unsigned char*)data->shadowLookupImage.data)[y * width + x] = (unsigned char)Clamp(255.0 * SphereDirectionalOcclusionLookup(phi, theta, coneAngle), 0.0, 255.0);
+        }
+    }
+    
+    UpdateTexture(data->shadowLookupTable, data->shadowLookupImage.data);
+}
+
+static void CapsuleDataInit(CapsuleData* data)
+{
+    // Init
+  
+    data->capsuleCount = 0;
+    data->capsulePositions = NULL;
+    data->capsuleRotations = NULL;
+    data->capsuleRadii = NULL;
+    data->capsuleHalfLengths = NULL;
+    data->capsuleColors = NULL;
+    data->capsuleOpacities = NULL;
+    data->capsuleSort = NULL;
+
+    data->aoCapsuleCount = 0;
+    data->aoCapsuleStarts = NULL;
+    data->aoCapsuleVectors = NULL;
+    data->aoCapsuleRadii = NULL;
+    data->aoCapsuleSort = NULL;
+
+    data->shadowCapsuleCount = 0;
+    data->shadowCapsuleStarts = NULL;
+    data->shadowCapsuleVectors = NULL;
+    data->shadowCapsuleRadii = NULL;
+    data->shadowCapsuleSort = NULL;
+    
+    // Capsule AO Lookup Table
+    
+    data->aoLookupImage = (Image){
+        .data = calloc(32 * 32, 1),
+        .width = 32,
+        .height = 32,
+        .format = PIXELFORMAT_UNCOMPRESSED_GRAYSCALE,
+        .mipmaps = 1
+    };
+    
+    data->aoLookupTable = LoadTextureFromImage(data->aoLookupImage);
+    data->aoLookupResolution = (Vector2){ (float)data->aoLookupImage.width, (float)data->aoLookupImage.height };
+    SetTextureWrap(data->aoLookupTable, TEXTURE_WRAP_CLAMP);
+    SetTextureFilter(data->aoLookupTable, TEXTURE_FILTER_BILINEAR);
+    
+    CapsuleDataUpdateAOLookupTable(data);
+    
+    // Capsule Shadow Lookup Table
+    
+    data->shadowLookupImage = (Image){
+        .data = calloc(256 * 128, 1),
+        .width = 256,
+        .height = 128,
+        .format = PIXELFORMAT_UNCOMPRESSED_GRAYSCALE,
+        .mipmaps = 1
+    };
+    
+    data->shadowLookupTable = LoadTextureFromImage(data->shadowLookupImage);
+    data->shadowLookupResolution = (Vector2){ (float)data->shadowLookupImage.width, (float)data->shadowLookupImage.height };
+    SetTextureWrap(data->shadowLookupTable, TEXTURE_WRAP_CLAMP);
+    SetTextureFilter(data->shadowLookupTable, TEXTURE_FILTER_BILINEAR);
+    
+    CapsuleDataUpdateShadowLookupTable(data, 0.2f);
+}
+
+static void CapsuleDataResize(CapsuleData* data, int maxCapsuleCount)
+{
+    data->capsulePositions = realloc(data->capsulePositions, maxCapsuleCount * sizeof(Vector3));
+    data->capsuleRotations = realloc(data->capsuleRotations, maxCapsuleCount * sizeof(Quaternion));
+    data->capsuleRadii = realloc(data->capsuleRadii, maxCapsuleCount * sizeof(float));
+    data->capsuleHalfLengths = realloc(data->capsuleHalfLengths, maxCapsuleCount * sizeof(float));
+    data->capsuleColors = realloc(data->capsuleColors, maxCapsuleCount * sizeof(Vector3));
+    data->capsuleOpacities = realloc(data->capsuleOpacities, maxCapsuleCount * sizeof(float));
+    data->capsuleSort = realloc(data->capsuleSort, maxCapsuleCount * sizeof(CapsuleSort));
+
+    data->aoCapsuleStarts = realloc(data->aoCapsuleStarts, maxCapsuleCount * sizeof(Vector3));
+    data->aoCapsuleVectors = realloc(data->aoCapsuleVectors, maxCapsuleCount * sizeof(Vector3));
+    data->aoCapsuleRadii = realloc(data->aoCapsuleRadii, maxCapsuleCount * sizeof(float));
+    data->aoCapsuleSort = realloc(data->aoCapsuleSort, maxCapsuleCount * sizeof(CapsuleSort));
+
+    data->shadowCapsuleStarts = realloc(data->shadowCapsuleStarts, maxCapsuleCount * sizeof(Vector3));
+    data->shadowCapsuleVectors = realloc(data->shadowCapsuleVectors, maxCapsuleCount * sizeof(Vector3));
+    data->shadowCapsuleRadii = realloc(data->shadowCapsuleRadii, maxCapsuleCount * sizeof(float));
+    data->shadowCapsuleSort = realloc(data->shadowCapsuleSort, maxCapsuleCount * sizeof(CapsuleSort));
+}
+
+static void CapsuleDataFree(CapsuleData* data)
+{
+    free(data->capsulePositions);
+    free(data->capsuleRotations);
+    free(data->capsuleRadii);
+    free(data->capsuleHalfLengths);
+    free(data->capsuleColors);
+    free(data->capsuleOpacities);
+    free(data->capsuleSort);
+
+    free(data->aoCapsuleStarts);
+    free(data->aoCapsuleVectors);
+    free(data->aoCapsuleRadii);
+    free(data->aoCapsuleSort);
+
+    free(data->shadowCapsuleStarts);
+    free(data->shadowCapsuleVectors);
+    free(data->shadowCapsuleRadii);
+    free(data->shadowCapsuleSort);
+    
+    UnloadImage(data->aoLookupImage);
+    UnloadTexture(data->aoLookupTable);
+    UnloadImage(data->shadowLookupImage);
+    UnloadTexture(data->shadowLookupTable);
+}
+
+static inline void CapsuleDataReset(CapsuleData* data)
+{
+    data->capsuleCount = 0;
+    data->aoCapsuleCount = 0;
+    data->shadowCapsuleCount = 0;
+}
+
+// Append capsules to the capsule data based off the joint transforms
+static void CapsuleDataAppendFromTransformData(CapsuleData* data, TransformData* xforms, float maxCapsuleRadius, Color color, float opacity, bool ignoreEndSite)
+{
+    for (int i = 0; i < xforms->jointCount; i++)
+    {
+        int p = xforms->parents[i];
+        
+        if (p == -1) { continue; }
+        if (ignoreEndSite && xforms->endSite[i]) { continue; }
+
+        float capsuleHalfLength = Vector3Length(xforms->localPositions[i]) / 2.0f;
+        float capsuleRadius = Min(maxCapsuleRadius, capsuleHalfLength) + (i % 2) * 0.001f;
+
+        if (capsuleRadius < 0.001f) { continue; }
+
+        Vector3 capsulePosition = Vector3Scale(Vector3Add(xforms->globalPositions[i], xforms->globalPositions[p]), 0.5f);
+        Quaternion capsuleRotation = QuaternionMultiply(
+            xforms->globalRotations[p],
+            QuaternionBetween((Vector3){ 1.0f, 0.0f, 0.0f }, Vector3Normalize(xforms->localPositions[i])));
+
+        data->capsulePositions[data->capsuleCount] = capsulePosition;
+        data->capsuleRotations[data->capsuleCount] = capsuleRotation;
+        data->capsuleHalfLengths[data->capsuleCount] = capsuleHalfLength;
+        data->capsuleRadii[data->capsuleCount] = capsuleRadius;
+        data->capsuleColors[data->capsuleCount] = (Vector3){ color.r / 255.0f, color.g / 255.0f, color.b / 255.0f };
+        data->capsuleOpacities[data->capsuleCount] = opacity;
+        data->capsuleCount++;
+    }
+}
+
+// Gather all of the capsules which are potentially casting ambient occlusion on a ground segment.
+static void CapsuleDataUpdateAOCapsulesForGroundSegment(CapsuleData* data, Vector3 groundSegmentPosition)
+{
+    data->aoCapsuleCount = 0;
+
+    for (int i = 0; i < data->capsuleCount; i++)
+    {
+        Vector3 capsulePosition = data->capsulePositions[i];
+        float capsuleHalfLength = data->capsuleHalfLengths[i];
+        float capsuleRadius = data->capsuleRadii[i];
+        
+        // Check if bounding spheres are more than AO_RATIO_MAX away from each other
+        if (Vector3Distance(groundSegmentPosition, capsulePosition) - sqrtf(2.0f) > capsuleHalfLength + AO_RATIO_MAX * capsuleRadius)
+        {
+            continue;
+        }
+        
+        Quaternion capsuleRotation = data->capsuleRotations[i];
+        Vector3 capsuleStart = CapsuleStart(capsulePosition, capsuleRotation, capsuleHalfLength);
+        Vector3 capsuleEnd = CapsuleEnd(capsulePosition, capsuleRotation, capsuleHalfLength);
+        Vector3 capsuleVector = CapsuleVector(capsulePosition, capsuleRotation, capsuleHalfLength);
+
+        float capsuleTime;
+        Vector3 groundPoint;
+        NearestPointBetweenLineSegmentAndGroundSegment(
+            &capsuleTime,
+            &groundPoint,
+            capsuleStart,
+            capsuleEnd,
+            (Vector3){ groundSegmentPosition.x - 1.0f, 0.0f, groundSegmentPosition.z - 1.0f },
+            (Vector3){ groundSegmentPosition.x + 1.0f, 0.0f, groundSegmentPosition.z + 1.0f });
+    
+        Vector3 capsulePoint = Vector3Add(capsuleStart, Vector3Scale(capsuleVector, capsuleTime));
+        
+        // Check if the nearest point on the ground is more than AO_RATIO_MAX away
+        if (Vector3Distance(groundPoint, capsulePoint) > AO_RATIO_MAX * capsuleRadius)
+        {
+            continue;
+        }
+        
+        // Compute the actual occlusion for the closest point on the ground
+        float capsuleOcclusion = Vector3Distance(groundPoint, capsulePoint) < capsuleRadius ? 0.0f :
+            SphereOcclusion(groundPoint, (Vector3){ 0.0f, 1.0f, 0.0f }, capsulePoint, capsuleRadius);
+
+        if (capsuleOcclusion < 0.99f)
+        {
+            data->aoCapsuleSort[data->aoCapsuleCount] = (CapsuleSort){ i, capsuleOcclusion };
+            data->aoCapsuleCount++;
+        }
+    }
+
+    qsort(data->aoCapsuleSort, data->aoCapsuleCount, sizeof(CapsuleSort), CapsuleSortCompareGreater);
+
+    for (int i = 0; i < data->aoCapsuleCount; i++)
+    {
+        int j = data->aoCapsuleSort[i].index;
+        data->aoCapsuleStarts[i] = CapsuleStart(data->capsulePositions[j], data->capsuleRotations[j], data->capsuleHalfLengths[j]);
+        data->aoCapsuleVectors[i] = CapsuleVector(data->capsulePositions[j], data->capsuleRotations[j], data->capsuleHalfLengths[j]);
+        data->aoCapsuleRadii[i] = data->capsuleRadii[j];
+    }
+}
+
+// Gather all of the capsules which are potentially casting ambient occlusion on another capsule.
+static void CapsuleDataUpdateAOCapsulesForCapsule(CapsuleData* data, int capsuleIndex)
+{
+    Vector3 queryCapsulePosition = data->capsulePositions[capsuleIndex];
+    float queryCapsuleHalfLength = data->capsuleHalfLengths[capsuleIndex];
+    float queryCapsuleRadius = data->capsuleRadii[capsuleIndex];
+    Quaternion queryCapsuleRotation = data->capsuleRotations[capsuleIndex];
+    Vector3 queryCapsuleStart = CapsuleStart(queryCapsulePosition, queryCapsuleRotation, queryCapsuleHalfLength);
+    Vector3 queryCapsuleEnd = CapsuleEnd(queryCapsulePosition, queryCapsuleRotation, queryCapsuleHalfLength);
+    Vector3 queryCapsuleVector = CapsuleVector(queryCapsulePosition, queryCapsuleRotation, queryCapsuleHalfLength);
+
+    data->aoCapsuleCount = 0;
+
+    for (int i = 0; i < data->capsuleCount; i++)
+    {
+        if (i == capsuleIndex) { continue; }
+        
+        Vector3 capsulePosition = data->capsulePositions[i];
+        float capsuleRadius = data->capsuleRadii[i];
+        float capsuleHalfLength = data->capsuleHalfLengths[i];
+
+        // Check if the bounding sphers are more than AO_RATIO_MAX away from each other
+        if (Vector3Distance(queryCapsulePosition, capsulePosition) - queryCapsuleHalfLength - queryCapsuleRadius > 
+            capsuleHalfLength + AO_RATIO_MAX * capsuleRadius)
+        {
+            continue;
+        }
+
+        Quaternion capsuleRotation = data->capsuleRotations[i];
+        Vector3 capsuleStart = CapsuleStart(capsulePosition, capsuleRotation, capsuleHalfLength);
+        Vector3 capsuleEnd = CapsuleEnd(capsulePosition, capsuleRotation, capsuleHalfLength);
+        Vector3 capsuleVector = CapsuleVector(capsulePosition, capsuleRotation, capsuleHalfLength);
+        
+        float capsuleTime, queryTime;
+        NearestPointBetweenLineSegments(
+            &capsuleTime,
+            &queryTime,
+            capsuleStart,
+            capsuleEnd,
+            queryCapsuleStart,
+            queryCapsuleEnd);
+
+        Vector3 capsulePoint = Vector3Add(capsuleStart, Vector3Scale(capsuleVector, capsuleTime));
+        Vector3 queryPoint = Vector3Add(queryCapsuleStart, Vector3Scale(queryCapsuleVector, queryTime));
+        
+        // Check if the nearest points on the two capsules are more than AO_RATIO_MAX away
+        if (Vector3Distance(queryPoint, capsulePoint) - queryCapsuleRadius > AO_RATIO_MAX * capsuleRadius)
+        {
+            continue;
+        }
+        
+        // Compute the actual occlusion at the nearest point
+        Vector3 surfaceNormal = Vector3Normalize(Vector3Subtract(capsulePoint, queryPoint));
+        Vector3 surfacePoint = Vector3Add(queryPoint, Vector3Scale(surfaceNormal, queryCapsuleRadius));
+        float capsuleOcclusion = Vector3Distance(queryPoint, capsulePoint) <= queryCapsuleRadius + capsuleRadius ? 0.0f :
+            SphereOcclusion(surfacePoint, surfaceNormal, capsulePoint, capsuleRadius);
+
+        if (capsuleOcclusion < 0.99f)
+        {
+            data->aoCapsuleSort[data->aoCapsuleCount] = (CapsuleSort){ i, capsuleOcclusion };
+            data->aoCapsuleCount++;
+        }
+    }
+
+    qsort(data->aoCapsuleSort, data->aoCapsuleCount, sizeof(CapsuleSort), CapsuleSortCompareGreater);
+
+    for (int i = 0; i < data->aoCapsuleCount; i++)
+    {
+        int j = data->aoCapsuleSort[i].index;
+        data->aoCapsuleStarts[i] = CapsuleStart(data->capsulePositions[j], data->capsuleRotations[j], data->capsuleHalfLengths[j]);
+        data->aoCapsuleVectors[i] = CapsuleVector(data->capsulePositions[j], data->capsuleRotations[j], data->capsuleHalfLengths[j]);
+        data->aoCapsuleRadii[i] = data->capsuleRadii[j];
+    }
+}
+
+// Gather all of the capsules which are potentially casting shadows on a ground segment.
+static void CapsuleDataUpdateShadowCapsulesForGroundSegment(CapsuleData* data, Vector3 groundSegmentPosition, Vector3 lightDir, float lightConeAngle)
+{
+    Vector3 lightRay = Vector3Scale(lightDir, 10.0f);
+
+    data->shadowCapsuleCount = 0;
+
+    for (int i = 0; i < data->capsuleCount; i++)
+    {
+        Vector3 capsulePosition = data->capsulePositions[i];
+        float capsuleHalfLength = data->capsuleHalfLengths[i];
+        float capsuleRadius = data->capsuleRadii[i];
+        
+        float midRayTime = NearestPointBetweenLineSegmentAndGroundPlane(capsulePosition, lightRay);
+        Vector3 groundCapsuleMid = Vector3Add(capsulePosition, Vector3Scale(lightRay, midRayTime));
+        float maxRatio = 4.0f; // This is a kind of fudge-factor as the soft shadow don't have a fixed falloff
+
+        // Check if the ground segment is more than maxRatio away from the shadow point at the center of the capsule 
+        if (Vector3Distance(groundSegmentPosition, groundCapsuleMid) - sqrtf(2.0f) > capsuleHalfLength + maxRatio * capsuleRadius)
+        {
+            continue;
+        }
+      
+        Quaternion capsuleRotation = data->capsuleRotations[i];
+        Vector3 capsuleStart = CapsuleStart(capsulePosition, capsuleRotation, capsuleHalfLength);
+        Vector3 capsuleEnd = CapsuleEnd(capsulePosition, capsuleRotation, capsuleHalfLength);
+        Vector3 capsuleVector = CapsuleVector(capsulePosition, capsuleRotation, capsuleHalfLength);
+
+        // Find the projected shadow point for the capsule start and end points
+        // I think for the ground the darkest part of the shadow is always one of these
+        float startRayTime = NearestPointBetweenLineSegmentAndGroundPlane(capsuleStart, lightRay);
+        float endRayTime = NearestPointBetweenLineSegmentAndGroundPlane(capsuleEnd, lightRay);
+
+        Vector3 groundCapsuleStart = Vector3Add(capsuleStart, Vector3Scale(lightRay, startRayTime));
+        Vector3 groundCapsuleEnd = Vector3Add(capsuleEnd, Vector3Scale(lightRay, endRayTime));
+        
+        groundCapsuleStart.x = Clamp(groundCapsuleStart.x, groundSegmentPosition.x - 1.0f, groundSegmentPosition.x + 1.0f);
+        groundCapsuleStart.z = Clamp(groundCapsuleStart.z, groundSegmentPosition.z - 1.0f, groundSegmentPosition.z + 1.0f);
+        groundCapsuleEnd.x = Clamp(groundCapsuleEnd.x, groundSegmentPosition.x - 1.0f, groundSegmentPosition.x + 1.0f);
+        groundCapsuleEnd.z = Clamp(groundCapsuleEnd.z, groundSegmentPosition.z - 1.0f, groundSegmentPosition.z + 1.0f);
+        
+        // Check if both points are more than maxRatio away from the ground segment
+        if (Vector3Distance(groundSegmentPosition, groundCapsuleStart) - sqrtf(2.0f) > maxRatio * capsuleRadius &&
+            Vector3Distance(groundSegmentPosition, groundCapsuleEnd) - sqrtf(2.0f) > maxRatio * capsuleRadius)
+        {
+            continue;
+        }
+        
+        // Compute the actual occlusion at both points and take the min
+        float capsuleOcclusion = Min(
+            CapsuleDirectionalOcclusion(groundCapsuleStart, capsuleStart, capsuleVector, capsuleRadius, lightDir, lightConeAngle),
+            CapsuleDirectionalOcclusion(groundCapsuleEnd, capsuleStart, capsuleVector, capsuleRadius, lightDir, lightConeAngle));
+
+        if (capsuleOcclusion < 0.99f)
+        {
+            data->shadowCapsuleSort[data->shadowCapsuleCount] = (CapsuleSort){ i, capsuleOcclusion };
+            data->shadowCapsuleCount++;
+        }
+    }
+
+    qsort(data->shadowCapsuleSort, data->shadowCapsuleCount, sizeof(CapsuleSort), CapsuleSortCompareGreater);
+
+    for (int i = 0; i < data->shadowCapsuleCount; i++)
+    {
+        int j = data->shadowCapsuleSort[i].index;
+        data->shadowCapsuleStarts[i] = CapsuleStart(data->capsulePositions[j], data->capsuleRotations[j], data->capsuleHalfLengths[j]);
+        data->shadowCapsuleVectors[i] = CapsuleVector(data->capsulePositions[j], data->capsuleRotations[j], data->capsuleHalfLengths[j]);
+        data->shadowCapsuleRadii[i] = data->capsuleRadii[j];
+    }
+}
+
+// Gather all of the capsules which are potentially casting shadows on another capsule.
+static void CapsuleDataUpdateShadowCapsulesForCapsule(CapsuleData* data, int capsuleIndex, Vector3 lightDir, float lightConeAngle)
+{
+    Vector3 lightRay = Vector3Scale(lightDir, 10.0f);
+    
+    Vector3 queryCapsulePosition = data->capsulePositions[capsuleIndex];
+    float queryCapsuleHalfLength = data->capsuleHalfLengths[capsuleIndex];
+    float queryCapsuleRadius = data->capsuleRadii[capsuleIndex];
+    Quaternion queryCapsuleRotation = data->capsuleRotations[capsuleIndex];
+    Vector3 queryCapsuleStart = CapsuleStart(queryCapsulePosition, queryCapsuleRotation, queryCapsuleHalfLength);
+    Vector3 queryCapsuleEnd = CapsuleEnd(queryCapsulePosition, queryCapsuleRotation, queryCapsuleHalfLength);
+    Vector3 queryCapsuleVector = CapsuleVector(queryCapsulePosition, queryCapsuleRotation, queryCapsuleHalfLength);
+
+    data->shadowCapsuleCount = 0;
+
+    for (int i = 0; i < data->capsuleCount; i++)
+    {
+        if (i == capsuleIndex) { continue; }
+        
+        Vector3 capsulePosition = data->capsulePositions[i];
+        float capsuleHalfLength = data->capsuleHalfLengths[i];
+        float capsuleRadius = data->capsuleRadii[i];
+        
+        // Find the closest point between the capsule and the ray cast from the center of the casting capsule
+        float midRayTime = NearestPointOnLineSegment(
+            capsulePosition,
+            lightRay,
+            queryCapsulePosition);
+        
+        Vector3 capsuleMid = Vector3Add(capsulePosition, Vector3Scale(lightRay, midRayTime));
+        float maxRatio = 4.0f;
+        
+        // Check if this is greater than maxRatio away
+        if (Vector3Distance(queryCapsulePosition, capsuleMid) - queryCapsuleHalfLength - queryCapsuleRadius > capsuleHalfLength + maxRatio * capsuleRadius)
+        {
+            continue;
+        }
+        
+        Quaternion capsuleRotation = data->capsuleRotations[i];
+        Vector3 capsuleStart = CapsuleStart(capsulePosition, capsuleRotation, capsuleHalfLength);
+        Vector3 capsuleEnd = CapsuleEnd(capsulePosition, capsuleRotation, capsuleHalfLength);
+        Vector3 capsuleVector = CapsuleVector(capsulePosition, capsuleRotation, capsuleHalfLength);
+        
+        // Find the nearest point between the capsule and the swept line of the casting capsule
+        float queryCapsuleTime;
+        Vector3 nearestRayPoint;
+        NearestPointBetweenLineSegmentAndSweptLine(
+            &queryCapsuleTime,
+            &nearestRayPoint,
+            queryCapsuleStart,
+            queryCapsuleEnd,
+            capsuleStart,
+            capsuleEnd,
+            lightRay);
+        
+        Vector3 queryCapsulePoint = Vector3Add(queryCapsuleStart, Vector3Scale(queryCapsuleVector, queryCapsuleTime));
+        
+        // If this distance is greater than maxRatio away then skip
+        if (Vector3Distance(queryCapsulePoint, nearestRayPoint) - queryCapsuleRadius > capsuleHalfLength + maxRatio * capsuleRadius)
+        {
+            continue;
+        }
+        
+        Vector3 surfaceNormal = Vector3Normalize(Vector3Subtract(nearestRayPoint, queryCapsulePoint));
+        Vector3 surfacePoint = Vector3Add(queryCapsulePoint, Vector3Scale(surfaceNormal, queryCapsuleRadius));
+
+        // Find actual occlusion amount
+        float capsuleOcclusion = Vector3Distance(queryCapsulePoint, nearestRayPoint) <= queryCapsuleRadius + capsuleRadius ? 0.0f :
+            CapsuleDirectionalOcclusion(surfacePoint, capsuleStart, capsuleVector, capsuleRadius, lightDir, lightConeAngle);
+        
+        if (capsuleOcclusion < 0.99f)
+        {
+            data->shadowCapsuleSort[data->shadowCapsuleCount] = (CapsuleSort){ i, capsuleOcclusion };
+            data->shadowCapsuleCount++;
+        }
+    }
+
+    qsort(data->shadowCapsuleSort, data->shadowCapsuleCount, sizeof(CapsuleSort), CapsuleSortCompareGreater);
+
+    for (int i = 0; i < data->shadowCapsuleCount; i++)
+    {
+        int j = data->shadowCapsuleSort[i].index;
+        data->shadowCapsuleStarts[i] = CapsuleStart(data->capsulePositions[j], data->capsuleRotations[j], data->capsuleHalfLengths[j]);
+        data->shadowCapsuleVectors[i] = CapsuleVector(data->capsulePositions[j], data->capsuleRotations[j], data->capsuleHalfLengths[j]);
+        data->shadowCapsuleRadii[i] = data->capsuleRadii[j];
+    }
+}
+
+// Resize so that we have enough capsules in the buffers for the given set of characters
+static inline void CapsuleDataUpdateForCharacters(CapsuleData* capsuleData, CharacterData* characterData)
+{
+    int totalJointCount = 0;
+    for (int i = 0; i < characterData->count; i++)
+    {
+        totalJointCount += characterData->bvhData[i].jointCount;
+    }
+
+    CapsuleDataResize(capsuleData, totalJointCount);
+}
+
+//----------------------------------------------------------------------------------
+// Shaders
+//----------------------------------------------------------------------------------
+
+#define AO_CAPSULES_MAX 32
+#define SHADOW_CAPSULES_MAX 64
+
+#define GLSL_DEFINE_VALUE(X) #X
+#define GLSL_DEFINE(X) "#define " #X " " GLSL_DEFINE_VALUE(X) " \n"
+#define GLSL(X) \
+  "#version 300 es\n" \
+  GLSL_DEFINE(AO_RATIO_MAX) \
+  GLSL_DEFINE(AO_CAPSULES_MAX) \
+  GLSL_DEFINE(SHADOW_CAPSULES_MAX) \
+  GLSL_DEFINE(PI) \
+  #X
+
+// Vertex Shader
+static const char* shaderVS = GLSL(
+
+precision highp float;
+precision mediump int;
+
+in vec3 vertexPosition;
+in vec2 vertexTexCoord;
+in vec3 vertexNormal;
+
+uniform int isCapsule;
+uniform vec3 capsulePosition;
+uniform vec4 capsuleRotation;
+uniform float capsuleHalfLength;
+uniform float capsuleRadius;
+
+uniform mat4 matModel;
+uniform mat4 matNormal;
+uniform mat4 matView;
+uniform mat4 matProjection;
+
+out vec3 fragPosition;
+out vec2 fragTexCoord;
+out vec3 fragNormal;
+
+vec3 Rotate(in vec4 q, vec3 v)
+{
+    vec3 t = 2.0 * cross(q.xyz, v);
+    return v + q.w * t + cross(q.xyz, t);
+}
+
+// Stretch capsule according to capsule half length
+vec3 CapsuleStretch(vec3 pos, float hlength, float radius)
+{
+    vec3 scaled = pos * radius;
+    scaled.x = scaled.x > 0.0 ? scaled.x + hlength : scaled.x - hlength;
+    return scaled;
+}
+
+void main()
+{
+    fragTexCoord = vertexTexCoord;
+
+    if (isCapsule == 1)
+    {
+        fragPosition = Rotate(capsuleRotation,
+            CapsuleStretch(vertexPosition,
+            capsuleHalfLength, capsuleRadius)) + capsulePosition;
+
+        fragNormal = Rotate(capsuleRotation, vertexNormal);
+    }
+    else
+    {
+        fragPosition = vec3(matModel * vec4(vertexPosition, 1.0));
+        fragNormal = normalize(vec3(matNormal * vec4(vertexNormal, 1.0)));
+    }
+
+    gl_Position = matProjection * matView * vec4(fragPosition, 1.0);
+}
+
+);
+
+// Fragment Shader
+static const char* shaderFS = GLSL(
+
+precision highp float;
+precision mediump int;
+
+in vec3 fragPosition;
+in vec2 fragTexCoord;
+in vec3 fragNormal;
+
+uniform vec3 objectColor;
+uniform float objectSpecularity;
+uniform float objectGlossiness;
+uniform float objectOpacity;
+
+uniform int isCapsule;
+uniform vec3 capsulePosition;
+uniform vec4 capsuleRotation;
+uniform float capsuleHalfLength;
+uniform float capsuleRadius;
+uniform vec3 capsuleStart;
+uniform vec3 capsuleVector;
+
+uniform int shadowCapsuleCount;
+uniform vec3 shadowCapsuleStarts[SHADOW_CAPSULES_MAX];
+uniform vec3 shadowCapsuleVectors[SHADOW_CAPSULES_MAX];
+uniform float shadowCapsuleRadii[SHADOW_CAPSULES_MAX];
+uniform sampler2D shadowLookupTable;
+uniform vec2 shadowLookupResolution;
+
+uniform int aoCapsuleCount;
+uniform vec3 aoCapsuleStarts[AO_CAPSULES_MAX];
+uniform vec3 aoCapsuleVectors[AO_CAPSULES_MAX];
+uniform float aoCapsuleRadii[AO_CAPSULES_MAX];
+uniform sampler2D aoLookupTable;
+uniform vec2 aoLookupResolution;
+
+uniform vec3 cameraPosition;
+
+uniform float sunStrength;
+uniform vec3 sunDir;
+uniform vec3 sunColor;
+uniform float skyStrength;
+uniform vec3 skyColor;
+uniform float ambientStrength;
+uniform float groundStrength;
+uniform float exposure;
+
+out vec4 finalColor;
+
+vec3 ToGamma(in vec3 col)
+{
+    return vec3(pow(col.x, 2.2), pow(col.y, 2.2), pow(col.z, 2.2));
+}
+
+vec3 FromGamma(in vec3 col)
+{
+    return vec3(pow(col.x, 1.0/2.2), pow(col.y, 1.0/2.2), pow(col.z, 1.0/2.2));
+}
+
+float Saturate(in float x)
+{
+    return clamp(x, 0.0, 1.0);
+}
+
+float Square(in float x)
+{
+    return x * x;
+}
+
+float FastAcos(in float x)
+{
+    float y = abs(x);
+    float p = -0.1565827 * y + 1.570796;
+    p *= sqrt(max(1.0 - y, 0.0));
+    return x >= 0.0 ? p : PI - p;
+}
+
+float FastPositiveAcos(in float x)
+{
+    float p = -0.1565827 * x + 1.570796;
+    return p * sqrt(max(1.0 - x, 0.0));
+}
+
+vec3 Rotate(in vec4 q, vec3 v)
+{
+    vec3 t = 2.0 * cross(q.xyz, v);
+    return v + q.w * t + cross(q.xyz, t);
+}
+
+vec3 Unrotate(in vec4 q, vec3 v)
+{
+    return Rotate(vec4(-q.x, -q.y, -q.z, q.w), v);
+}
+
+float Checker(in vec2 uv)
+{
+    vec4 uvDDXY = vec4(dFdx(uv), dFdy(uv));
+    vec2 w = vec2(length(uvDDXY.xz), length(uvDDXY.yw));
+    vec2 i = 2.0*(abs(fract((uv-0.5*w)*0.5)-0.5)-
+                  abs(fract((uv+0.5*w)*0.5)-0.5))/w;
+    return 0.5 - 0.5*i.x*i.y;
+}
+
+float Grid(in vec2 uv, in float lineWidth)
+{
+    vec4 uvDDXY = vec4(dFdx(uv), dFdy(uv));
+    vec2 uvDeriv = vec2(length(uvDDXY.xz), length(uvDDXY.yw));
+    float targetWidth = lineWidth > 0.5 ? 1.0 - lineWidth : lineWidth;
+    vec2 drawWidth = clamp(
+        vec2(targetWidth, targetWidth), uvDeriv, vec2(0.5, 0.5));
+    vec2 lineAA = uvDeriv * 1.5;
+    vec2 gridUV = abs(fract(uv) * 2.0 - 1.0);
+    gridUV = lineWidth > 0.5 ? gridUV : 1.0 - gridUV;
+    vec2 g2 = smoothstep(drawWidth + lineAA, drawWidth - lineAA, gridUV);
+    g2 *= clamp(targetWidth / drawWidth, 0.0, 1.0);
+    g2 = mix(g2, vec2(targetWidth, targetWidth),
+        clamp(uvDeriv * 2.0 - 1.0, 0.0, 1.0));
+    g2 = lineWidth > 0.5 ? 1.0 - g2 : g2;
+    return mix(g2.x, 1.0, g2.y);
+}
+
+float SphereOcclusion(in vec3 pos, in vec3 nor, in vec3 sph, in float rad)
+{
+    vec3 di = sph - pos;
+    float l = length(di);
+    float nlAngle = FastAcos(dot(nor, di / l));
+    float h  = l < rad ? 1.0 : l / rad;
+    vec2 uvs = vec2(nlAngle / PI, (h - 1.0) / (AO_RATIO_MAX - 1.0));
+    uvs = uvs * (aoLookupResolution - 1.0) / aoLookupResolution + 0.5 / aoLookupResolution;
+    return texture(aoLookupTable, uvs).r;
+}
+
+float SphereDirectionalOcclusion(
+    in vec3 pos, 
+    in vec3 sphere, 
+    in float radius,
+    in vec3 coneDir)
+{
+    vec3 occluder = sphere - pos;
+    float occluderLen2 = dot(occluder, occluder);
+    vec3 occluderDir = occluder * inversesqrt(occluderLen2);
+    float phi = FastAcos(dot(occluderDir, -coneDir));
+    float theta = FastPositiveAcos(sqrt(occluderLen2 / (Square(radius) + occluderLen2)));
+
+    vec2 uvs = vec2(phi / PI, theta / (PI / 2.0));
+    uvs = uvs * (shadowLookupResolution - 1.0) / shadowLookupResolution + 0.5 / shadowLookupResolution;
+    return texture(shadowLookupTable, uvs).r;
+}
+
+float CapsuleOcclusion(
+    in vec3 pos, 
+    in vec3 nor,
+    in vec3 capStart, 
+    in vec3 capVec, 
+    in float radius)
+{
+    vec3 ba = capVec;
+    vec3 pa = pos - capStart;
+    float l = dot(ba, ba);
+    float t = abs(l) < 1e-8f ? 0.0 : Saturate(dot(pa, ba) / l);
+    return SphereOcclusion(pos, nor, capStart + t * ba, radius);
+}
+
+float CapsuleDirectionalOcclusion(
+    in vec3 pos, in vec3 capStart, in vec3 capVec,
+    in float capRadius, in vec3 coneDir)
+{
+    vec3 ba = capVec;
+    vec3 pa = capStart - pos;
+    vec3 cba = dot(-coneDir, ba) * -coneDir - ba;
+    float t = Saturate(dot(pa, cba) / dot(cba, cba));
+
+    return SphereDirectionalOcclusion(pos, capStart + t * ba, capRadius, coneDir);
+}
+
+vec2 CapsuleUVs(
+    in vec3 pos, in vec3 capPos,
+    in vec4 capRot, in float capHalfLength,
+    in float capRadius, in vec2 scale)
+{
+    vec3 loc = Unrotate(capRot, pos - capPos);
+
+    vec2 limit = vec2(
+        2.0 * capHalfLength + 2.0 * capRadius,
+        PI * capRadius);
+
+    vec2 repeat = max(round(scale * limit), 1.0);
+
+    return (repeat / limit) * vec2(loc.x, capRadius * atan(loc.z, loc.y));
+}
+
+vec3 CapsuleNormal(
+    in vec3 pos, in vec3 capStart,
+    in vec3 capVec)
+{
+    vec3 ba = capVec;
+    vec3 pa = pos - capStart;
+    float h = Saturate(dot(pa, ba) / dot(ba, ba));
+    return normalize(pa - h*ba);
+}
+
+void main()
+{
+    vec3 pos = fragPosition;
+    vec3 nor = fragNormal;
+    vec2 uvs = fragTexCoord;
+
+    // Recompute uvs and normals if capsule
+
+    if (isCapsule == 1)
+    {
+        uvs = CapsuleUVs(
+            pos,
+            capsulePosition,
+            capsuleRotation,
+            capsuleHalfLength,
+            capsuleRadius,
+            vec2(4.0, 4.0));
+        
+        nor = CapsuleNormal(pos, capsuleStart, capsuleVector);
+    }
+
+    // Compute sun shadow amount
+
+    float sunShadow = 1.0;
+    for (int i = 0; i < shadowCapsuleCount; i++)
+    {
+        sunShadow = min(sunShadow, CapsuleDirectionalOcclusion(
+            pos,
+            shadowCapsuleStarts[i],
+            shadowCapsuleVectors[i],
+            shadowCapsuleRadii[i],
+            sunDir));
+    }
+    
+    // Compute ambient shadow amount
+
+    float ambShadow = 1.0;
+    for (int i = 0; i < aoCapsuleCount; i++)
+    {
+        ambShadow = min(ambShadow, CapsuleOcclusion(
+            pos, nor,
+            aoCapsuleStarts[i],
+            aoCapsuleVectors[i],
+            aoCapsuleRadii[i]));
+    }
+
+    // Compute albedo from grid and checker
+
+    float gridFine = Grid(20.0 * uvs, 0.025);
+    float gridCoarse = Grid(2.0 * uvs, 0.02);
+    float check = Checker(2.0 * uvs);
+
+    vec3 albedo = FromGamma(objectColor) * mix(mix(mix(0.9, 0.95, check), 0.85, gridFine), 1.0, gridCoarse);
+    float specularity = objectSpecularity * mix(mix(0.0, 0.75, check), 1.0, gridCoarse);
+    
+    // Compute lighting
+    
+    vec3 eyeDir = normalize(pos - cameraPosition);
+
+    vec3 lightSunColor = FromGamma(sunColor);
+    vec3 lightSunHalf = normalize(sunDir + eyeDir);
+
+    vec3 lightSkyColor = FromGamma(skyColor);
+    vec3 skyDir = vec3(0.0, -1.0, 0.0);
+    vec3 lightSkyHalf = normalize(skyDir + eyeDir);
+
+    float sunFactorDiff = max(dot(nor, -sunDir), 0.0);
+    float sunFactorSpec = specularity *
+        ((objectGlossiness+2.0) / (8.0 * PI)) *
+        pow(max(dot(nor, lightSunHalf), 0.0), objectGlossiness);
+
+    float skyFactorDiff = max(dot(nor, -skyDir), 0.0);
+    float skyFactorSpec = specularity *
+        ((objectGlossiness+2.0) / (8.0 * PI)) *
+        pow(max(dot(nor, lightSkyHalf), 0.0), objectGlossiness);
+
+    float groundFactorDiff = max(dot(nor, skyDir), 0.0);
+    
+    // Combine
+    
+    vec3 ambient = ambShadow * ambientStrength * lightSkyColor * albedo;
+
+    vec3 diffuse = sunShadow * sunStrength * lightSunColor * albedo * sunFactorDiff +
+        groundStrength * lightSkyColor * albedo * groundFactorDiff;
+        skyStrength * lightSkyColor * albedo * skyFactorDiff;
+
+    float specular = sunShadow * sunStrength * sunFactorSpec + skyStrength * skyFactorSpec;
+
+    vec3 final = diffuse + ambient + specular;
+
+    finalColor = vec4(ToGamma(exposure * final), objectOpacity);
+}
+
+);
+
+// Structure containing all the uniform indices for the shader
+typedef struct
+{
+    int isCapsule;
+    int capsulePosition;
+    int capsuleRotation;
+    int capsuleHalfLength;
+    int capsuleRadius;
+    int capsuleStart;
+    int capsuleVector;
+
+    int shadowCapsuleCount;
+    int shadowCapsuleStarts;
+    int shadowCapsuleVectors;
+    int shadowCapsuleRadii;
+    int shadowLookupTable;
+    int shadowLookupResolution;
+
+    int aoCapsuleCount;
+    int aoCapsuleStarts;
+    int aoCapsuleVectors;
+    int aoCapsuleRadii;
+    int aoLookupTable;
+    int aoLookupResolution;
+
+    int cameraPosition;
+
+    int objectColor;
+    int objectSpecularity;
+    int objectGlossiness;
+    int objectOpacity;
+
+    int sunStrength;
+    int sunDir;
+    int sunColor;
+    int skyStrength;
+    int skyColor;
+    int ambientStrength;
+    int groundStrength;
+
+    int exposure;
+
+} ShaderUniforms;
+
+// Lookup all shader uniform indices
+static void ShaderUniformsInit(ShaderUniforms* uniforms, Shader shader)
+{
+    uniforms->isCapsule = GetShaderLocation(shader, "isCapsule");
+    uniforms->capsulePosition =  GetShaderLocation(shader, "capsulePosition");
+    uniforms->capsuleRotation =  GetShaderLocation(shader, "capsuleRotation");
+    uniforms->capsuleHalfLength =  GetShaderLocation(shader, "capsuleHalfLength");
+    uniforms->capsuleRadius =  GetShaderLocation(shader, "capsuleRadius");
+    uniforms->capsuleStart =  GetShaderLocation(shader, "capsuleStart");
+    uniforms->capsuleVector =  GetShaderLocation(shader, "capsuleVector");
+
+    uniforms->shadowCapsuleCount = GetShaderLocation(shader, "shadowCapsuleCount");
+    uniforms->shadowCapsuleStarts =  GetShaderLocation(shader, "shadowCapsuleStarts");
+    uniforms->shadowCapsuleVectors =  GetShaderLocation(shader, "shadowCapsuleVectors");
+    uniforms->shadowCapsuleRadii =  GetShaderLocation(shader, "shadowCapsuleRadii");
+    uniforms->shadowLookupTable =  GetShaderLocation(shader, "shadowLookupTable");
+    uniforms->shadowLookupResolution =  GetShaderLocation(shader, "shadowLookupResolution");
+
+    uniforms->aoCapsuleCount = GetShaderLocation(shader, "aoCapsuleCount");
+    uniforms->aoCapsuleStarts =  GetShaderLocation(shader, "aoCapsuleStarts");
+    uniforms->aoCapsuleVectors =  GetShaderLocation(shader, "aoCapsuleVectors");
+    uniforms->aoCapsuleRadii =  GetShaderLocation(shader, "aoCapsuleRadii");
+    uniforms->aoLookupTable =  GetShaderLocation(shader, "aoLookupTable");
+    uniforms->aoLookupResolution =  GetShaderLocation(shader, "aoLookupResolution");
+
+    uniforms->cameraPosition = GetShaderLocation(shader, "cameraPosition");
+
+    uniforms->objectColor = GetShaderLocation(shader, "objectColor");
+    uniforms->objectSpecularity = GetShaderLocation(shader, "objectSpecularity");
+    uniforms->objectGlossiness = GetShaderLocation(shader, "objectGlossiness");
+    uniforms->objectOpacity = GetShaderLocation(shader, "objectOpacity");
+
+    uniforms->sunStrength = GetShaderLocation(shader, "sunStrength");
+    uniforms->sunDir = GetShaderLocation(shader, "sunDir");
+    uniforms->sunColor = GetShaderLocation(shader, "sunColor");
+    uniforms->skyStrength = GetShaderLocation(shader, "skyStrength");
+    uniforms->skyColor = GetShaderLocation(shader, "skyColor");
+    uniforms->ambientStrength = GetShaderLocation(shader, "ambientStrength");
+    uniforms->groundStrength = GetShaderLocation(shader, "groundStrength");
+
+    uniforms->exposure = GetShaderLocation(shader, "exposure");
+}
+
+//----------------------------------------------------------------------------------
+// Models
+//----------------------------------------------------------------------------------
+
+// Embedded Capsule OBJ file
+static const char* capsuleOBJ = "\
+v 0.82165808 -0.82165808 -1.0579772e-18\nv 0.82165808 -0.58100000 0.58100000\n\
+v 0.82165808 8.7595780e-17 0.82165808\nv 0.82165808 0.58100000 0.58100000\n\
+v 0.82165808 0.82165808 9.9566116e-17\nv 0.82165808 0.58100000 -0.58100000\n\
+v 0.82165808 2.8884397e-16 -0.82165808\nv 0.82165808 -0.58100000 -0.58100000\n\
+v -0.82165808 -0.82165808 -1.0579772e-18\nv -0.82165808 -0.58100000 0.58100000\n\
+v -0.82165808 -1.3028313e-17 0.82165808\nv -0.82165808 0.58100000 0.58100000\n\
+v -0.82165808 0.82165808 9.9566116e-17\nv -0.82165808 0.58100000 -0.58100000\n\
+v -0.82165808 1.8821987e-16 -0.82165808\nv -0.82165808 -0.58100000 -0.58100000\n\
+v 1.16200000 1.5874776e-16 -1.0579772e-18\nv -1.16200000 1.6443801e-17 -1.0579772e-18\n\
+v -9.1030792e-3 -1.15822938 -1.0579772e-18\nv 9.1030792e-3 -1.15822938 -1.0579772e-18\n\
+v 9.1030792e-3 -0.81899185 0.81899185\nv -9.1030792e-3 -0.81899185 0.81899185\n\
+v 9.1030792e-3 1.7232088e-17 1.15822938\nv -9.1030792e-3 1.6117282e-17 1.15822938\n\
+v 9.1030792e-3 0.81899185 0.81899185\nv -9.1030792e-3 0.81899185 0.81899185\n\
+v 9.1030792e-3 1.15822938 1.4078421e-16\nv -9.1030792e-3 1.15822938 1.4078421e-16\n\
+v 9.1030792e-3 0.81899185 -0.81899185\nv -9.1030792e-3 0.81899185 -0.81899185\n\
+v 9.1030792e-3 3.0091647e-16 -1.15822938\nv -9.1030792e-3 2.9980166e-16 -1.15822938\n\
+v 9.1030792e-3 -0.81899185 -0.81899185\nv -9.1030792e-3 -0.81899185 -0.81899185\n\
+vn 0.71524683 -0.69887193 -2.5012597e-16\nvn 0.61185516 -0.55930013 0.55930013\n\
+vn 0.71524683 0.0000000e+0 0.69887193\nvn 0.61185516 0.55930013 0.55930013\n\
+vn 0.71524683 0.69887193 1.5632873e-17\nvn 0.61185516 0.55930013 -0.55930013\n\
+vn 0.71524683 6.2531494e-17 -0.69887193\nvn 0.61185516 -0.55930013 -0.55930013\n\
+vn -0.71524683 -0.69887193 -2.5012597e-16\nvn -0.61185516 -0.55930013 0.55930013\n\
+vn -0.71524683 0.0000000e+0 0.69887193\nvn -0.61185516 0.55930013 0.55930013\n\
+vn -0.71524683 0.69887193 4.6898620e-17\nvn -0.61185516 0.55930013 -0.55930013\n\
+vn -0.71524683 4.6898620e-17 -0.69887193\nvn -0.61185516 -0.55930013 -0.55930013\n\
+vn 1.00000000 1.5208752e-17 -2.6615316e-17\nvn -1.00000000 -1.5208752e-17 2.2813128e-17\n\
+vn -0.19614758 -0.98057439 -2.2848712e-16\nvn 0.26047011 -0.96548191 -2.4273177e-16\n\
+vn 0.13072302 -0.70103905 0.70103905\nvn -0.19614758 -0.69337080 0.69337080\n\
+vn 0.22349711 5.9825845e-2 0.97286685\nvn -0.22349711 -5.9825845e-2 0.97286685\n\
+vn 0.15641931 0.75510180 0.63667438\nvn -0.15641931 0.63667438 0.75510180\n\
+vn 0.22349711 0.97286685 -5.9825845e-2\nvn -0.22349711 0.97286685 5.9825845e-2\n\
+vn 0.15641931 0.63667438 -0.75510180\nvn -0.15641931 0.75510180 -0.63667438\n\
+vn 0.22349711 -5.9825845e-2 -0.97286685\nvn -0.22349711 5.9825845e-2 -0.97286685\n\
+vn 0.15641931 -0.75510180 -0.63667438\nvn -0.15641931 -0.63667438 -0.75510180\n\
+f 1//1 17//17 2//2\nf 1//1 20//20 8//8\nf 2//2 17//17 3//3\nf 2//2 20//20 1//1\n\
+f 2//2 23//23 21//21\nf 3//3 17//17 4//4\nf 3//3 23//23 2//2\nf 4//4 17//17 5//5\n\
+f 4//4 23//23 3//3\nf 4//4 27//27 25//25\nf 5//5 17//17 6//6\nf 5//5 27//27 4//4\n\
+f 6//6 17//17 7//7\nf 6//6 27//27 5//5\nf 6//6 31//31 29//29\nf 7//7 17//17 8//8\n\
+f 7//7 31//31 6//6\nf 8//8 17//17 1//1\nf 8//8 20//20 33//33\nf 8//8 31//31 7//7\n\
+f 9//9 18//18 16//16\nf 9//9 19//19 10//10\nf 10//10 18//18 9//9\nf 10//10 19//19 22//22\n\
+f 10//10 24//24 11//11\nf 11//11 18//18 10//10\nf 11//11 24//24 12//12\nf 12//12 18//18 11//11\n\
+f 12//12 24//24 26//26\nf 12//12 28//28 13//13\nf 13//13 18//18 12//12\nf 13//13 28//28 14//14\n\
+f 14//14 18//18 13//13\nf 14//14 28//28 30//30\nf 14//14 32//32 15//15\nf 15//15 18//18 14//14\n\
+f 15//15 32//32 16//16\nf 16//16 18//18 15//15\nf 16//16 19//19 9//9\nf 16//16 32//32 34//34\n\
+f 19//19 33//33 20//20\nf 20//20 21//21 19//19\nf 21//21 20//20 2//2\nf 21//21 24//24 22//22\n\
+f 22//22 19//19 21//21\nf 22//22 24//24 10//10\nf 23//23 26//26 24//24\nf 24//24 21//21 23//23\n\
+f 25//25 23//23 4//4\nf 25//25 28//28 26//26\nf 26//26 23//23 25//25\nf 26//26 28//28 12//12\n\
+f 27//27 30//30 28//28\nf 28//28 25//25 27//27\nf 29//29 27//27 6//6\nf 29//29 32//32 30//30\n\
+f 30//30 27//27 29//29\nf 30//30 32//32 14//14\nf 31//31 34//34 32//32\nf 32//32 29//29 31//31\n\
+f 33//33 19//19 34//34\nf 33//33 31//31 8//8\nf 34//34 19//19 16//16\nf 34//34 31//31 33//33";
+
+#undef TINYOBJ_LOADER_C_IMPLEMENTATION
+#include "external/tinyobj_loader_c.h"
+
+// Extra function for loading OBJ from memory
+static Model LoadOBJFromMemory(const char *fileText)
+{
+    Model model = { 0 };
+
+    tinyobj_attrib_t attrib = { 0 };
+    tinyobj_shape_t *meshes = NULL;
+    unsigned int meshCount = 0;
+
+    tinyobj_material_t *materials = NULL;
+    unsigned int materialCount = 0;
+
+    if (fileText != NULL)
+    {
+        unsigned int dataSize = (unsigned int)strlen(fileText);
+
+        unsigned int flags = TINYOBJ_FLAG_TRIANGULATE;
+        tinyobj_parse_obj(&attrib, &meshes, &meshCount, &materials, &materialCount, fileText, dataSize, flags);
+        
+        model.meshCount = 1;
+        model.meshes = (Mesh *)RL_CALLOC(model.meshCount, sizeof(Mesh));
+        model.meshMaterial = (int *)RL_CALLOC(model.meshCount, sizeof(int));
+
+        // Count the faces for each material
+        int *matFaces = (int *)RL_CALLOC(model.meshCount, sizeof(int));
+        matFaces[0] = attrib.num_faces;
+
+        //--------------------------------------
+        // Create the material meshes
+
+        // Running counts/indexes for each material mesh as we are
+        // building them at the same time
+        int *vCount = (int *)RL_CALLOC(model.meshCount, sizeof(int));
+        int *vtCount = (int *)RL_CALLOC(model.meshCount, sizeof(int));
+        int *vnCount = (int *)RL_CALLOC(model.meshCount, sizeof(int));
+        int *faceCount = (int *)RL_CALLOC(model.meshCount, sizeof(int));
+
+        // Allocate space for each of the material meshes
+        for (int mi = 0; mi < model.meshCount; mi++)
+        {
+            model.meshes[mi].vertexCount = matFaces[mi]*3;
+            model.meshes[mi].triangleCount = matFaces[mi];
+            model.meshes[mi].vertices = (float *)RL_CALLOC(model.meshes[mi].vertexCount*3, sizeof(float));
+            model.meshes[mi].texcoords = (float *)RL_CALLOC(model.meshes[mi].vertexCount*2, sizeof(float));
+            model.meshes[mi].normals = (float *)RL_CALLOC(model.meshes[mi].vertexCount*3, sizeof(float));
+            model.meshMaterial[mi] = mi;
+        }
+
+        // Scan through the combined sub meshes and pick out each material mesh
+        for (unsigned int af = 0; af < attrib.num_faces; af++)
+        {
+            int mm = attrib.material_ids[af];   // mesh material for this face
+            if (mm == -1) { mm = 0; }           // no material object..
+
+            // Get indices for the face
+            tinyobj_vertex_index_t idx0 = attrib.faces[3*af + 0];
+            tinyobj_vertex_index_t idx1 = attrib.faces[3*af + 1];
+            tinyobj_vertex_index_t idx2 = attrib.faces[3*af + 2];
+
+            // Fill vertices buffer (float) using vertex index of the face
+            for (int v = 0; v < 3; v++) { model.meshes[mm].vertices[vCount[mm] + v] = attrib.vertices[idx0.v_idx*3 + v]; } vCount[mm] +=3;
+            for (int v = 0; v < 3; v++) { model.meshes[mm].vertices[vCount[mm] + v] = attrib.vertices[idx1.v_idx*3 + v]; } vCount[mm] +=3;
+            for (int v = 0; v < 3; v++) { model.meshes[mm].vertices[vCount[mm] + v] = attrib.vertices[idx2.v_idx*3 + v]; } vCount[mm] +=3;
+
+            if (attrib.num_texcoords > 0)
+            {
+                // Fill texcoords buffer (float) using vertex index of the face
+                // NOTE: Y-coordinate must be flipped upside-down to account for
+                // raylib's upside down textures...
+                model.meshes[mm].texcoords[vtCount[mm] + 0] = attrib.texcoords[idx0.vt_idx*2 + 0];
+                model.meshes[mm].texcoords[vtCount[mm] + 1] = 1.0f - attrib.texcoords[idx0.vt_idx*2 + 1]; vtCount[mm] += 2;
+                model.meshes[mm].texcoords[vtCount[mm] + 0] = attrib.texcoords[idx1.vt_idx*2 + 0];
+                model.meshes[mm].texcoords[vtCount[mm] + 1] = 1.0f - attrib.texcoords[idx1.vt_idx*2 + 1]; vtCount[mm] += 2;
+                model.meshes[mm].texcoords[vtCount[mm] + 0] = attrib.texcoords[idx2.vt_idx*2 + 0];
+                model.meshes[mm].texcoords[vtCount[mm] + 1] = 1.0f - attrib.texcoords[idx2.vt_idx*2 + 1]; vtCount[mm] += 2;
+            }
+
+            if (attrib.num_normals > 0)
+            {
+                // Fill normals buffer (float) using vertex index of the face
+                for (int v = 0; v < 3; v++) { model.meshes[mm].normals[vnCount[mm] + v] = attrib.normals[idx0.vn_idx*3 + v]; } vnCount[mm] +=3;
+                for (int v = 0; v < 3; v++) { model.meshes[mm].normals[vnCount[mm] + v] = attrib.normals[idx1.vn_idx*3 + v]; } vnCount[mm] +=3;
+                for (int v = 0; v < 3; v++) { model.meshes[mm].normals[vnCount[mm] + v] = attrib.normals[idx2.vn_idx*3 + v]; } vnCount[mm] +=3;
+            }
+        }
+
+        model.materialCount = 1;
+        model.materials = (Material *)RL_CALLOC(model.materialCount, sizeof(Material));
+        model.materials[0] = LoadMaterialDefault();
+
+        tinyobj_attrib_free(&attrib);
+        tinyobj_shapes_free(meshes, meshCount);
+        tinyobj_materials_free(materials, materialCount);
+
+        RL_FREE(matFaces);
+        RL_FREE(vCount);
+        RL_FREE(vtCount);
+        RL_FREE(vnCount);
+        RL_FREE(faceCount);
+    }
+
+    // Make sure model transform is set to identity matrix!
+    model.transform = MatrixIdentity();
+
+    // Upload vertex data to GPU (static mesh)
+    for (int i = 0; i < model.meshCount; i++) { UploadMesh(&model.meshes[i], false); }
+
+    return model;
+}
+
+//----------------------------------------------------------------------------------
+// Render Settings
+//----------------------------------------------------------------------------------
+
+typedef struct {
+
+    Color backgroundColor;
+
+    float sunLightConeAngle;
+    float sunLightStrength;
+    float sunAzimuth;
+    float sunAltitude;
+    Color sunColor;
+
+    float skyLightStrength;
+    Color skyColor;
+
+    float groundLightStrength;
+    float ambientLightStrength;
+
+    float exposure;
+
+    bool drawOrigin;
+    bool drawGrid;
+    bool drawChecker;
+    bool drawCapsules;
+    bool drawWireframes;
+    bool drawSkeleton;
+    bool drawTransforms;
+    bool drawAO;
+    bool drawShadows;
+    bool drawEndSites;
+    bool drawFPS;
+    bool drawUI;
+
+} RenderSettings;
+
+void RenderSettingsInit(RenderSettings* settings, int argc, char** argv)
+{
+    settings->backgroundColor = ArgColor(argc, argv, "backgroundColor", WHITE);
+
+    settings->sunLightConeAngle = ArgFloat(argc, argv, "sunLightConeAngle", 0.2f);
+    settings->sunLightStrength = ArgFloat(argc, argv, "sunLightStrength", 0.25f);
+    settings->sunAzimuth = ArgFloat(argc, argv, "sunAzimuth", PI / 4.0f);
+    settings->sunAltitude = ArgFloat(argc, argv, "sunAltitude", 0.8f);
+    settings->sunColor = ArgColor(argc, argv, "sunColor", (Color){ 253, 255, 232 });
+
+    settings->skyLightStrength = ArgFloat(argc, argv, "skyLightStrength", 0.2f);
+    settings->skyColor = ArgColor(argc, argv, "skyColor", (Color){ 174, 183, 190 });
+
+    settings->groundLightStrength = ArgFloat(argc, argv, "groundLightStrength", 0.1f);
+    settings->ambientLightStrength = ArgFloat(argc, argv, "ambientLightStrength", 1.0f);
+
+    settings->exposure = ArgFloat(argc, argv, "exposure", 0.9f);
+
+    settings->drawOrigin = ArgBool(argc, argv, "drawOrigin", true);
+    settings->drawGrid = ArgBool(argc, argv, "drawGrid", false);
+    settings->drawChecker = ArgBool(argc, argv, "drawChecker", true);
+    settings->drawCapsules = ArgBool(argc, argv, "drawCapsules", true);
+    settings->drawWireframes = ArgBool(argc, argv, "drawWireframes", false);
+    settings->drawSkeleton = ArgBool(argc, argv, "drawSkeleton", true);
+    settings->drawTransforms = ArgBool(argc, argv, "drawTransforms", false);
+    settings->drawAO = ArgBool(argc, argv, "drawAO", true);
+    settings->drawShadows = ArgBool(argc, argv, "drawShadows", true);
+    settings->drawEndSites = ArgBool(argc, argv, "drawEndSites", true);
+    settings->drawFPS = ArgBool(argc, argv, "drawFPS", false);
+    settings->drawUI = ArgBool(argc, argv, "drawUI", true);
+}
+
+//--------------------------------------
+// Scrubber
+//--------------------------------------
+
+typedef struct {
+
+    bool playing;
+    bool looping;
+    float playTime;
+    float playSpeed;
+    bool frameSnap;
+    int sampleMode;
+
+    float timeLimit;
+    int frameLimit;
+    int frameMin;
+    int frameMax;
+    int frameMinSelect;
+    int frameMaxSelect;
+    bool frameMinEdit;
+    bool frameMaxEdit;
+    float timeMin;
+    float timeMax;
+
+} ScrubberSettings;
+
+static inline void ScrubberSettingsInit(ScrubberSettings* settings, int argc, char** argv)
+{
+    settings->playing = ArgBool(argc, argv, "playing", true);
+    settings->looping = ArgBool(argc, argv, "looping", false);
+    settings->playTime = ArgFloat(argc, argv, "playTime", 0.0f);
+    settings->playSpeed = ArgFloat(argc, argv, "playSpeed", 1.0f);
+    settings->frameSnap = ArgBool(argc, argv, "frameSnap", true);
+    settings->sampleMode = ArgEnum(argc, argv, "sampleMode", 3, (const char*[]){ "nearest", "linear", "cubic" }, 1);
+
+    settings->timeLimit = 0.0f;
+    settings->frameLimit = 0;
+    settings->frameMin = 0;
+    settings->frameMax = 0;
+    settings->frameMinSelect = 0;
+    settings->frameMaxSelect = 0;
+    settings->frameMinEdit = false;
+    settings->frameMaxEdit = false;
+    settings->timeMin = 0.0f;
+    settings->timeMax = 0.0f;
+}
+
+static inline void ScrubberSettingsRecomputeLimits(ScrubberSettings* settings, CharacterData* characterData)
+{
+    settings->frameLimit = 0;
+    settings->timeLimit = 0.0f;
+    for (int i = 0; i < characterData->count; i++)
+    {
+        settings->frameLimit = MaxInt(settings->frameLimit, characterData->bvhData[i].frameCount - 1);
+        settings->timeLimit = Max(settings->timeLimit, (characterData->bvhData[i].frameCount - 1) * characterData->bvhData[i].frameTime);
+    }
+}
+
+static inline void ScrubberSettingsInitMaxs(ScrubberSettings* settings, CharacterData* characterData)
+{
+    if (characterData->count == 0) { return; }
+
+    settings->frameMax = characterData->bvhData[characterData->active].frameCount - 1;
+    settings->frameMaxSelect = settings->frameMax;
+    settings->timeMax = settings->frameMax * characterData->bvhData[characterData->active].frameTime;
+
+    settings->frameMin = 0;
+    settings->frameMinSelect = settings->frameMin;
+    settings->timeMin = 0.0f;
+}
+
+static inline void ScrubberSettingsClamp(ScrubberSettings* settings, CharacterData* characterData)
+{
+    if (characterData->count == 0) { return; }
+
+    settings->frameMax = ClampInt(settings->frameMax, 0, settings->frameLimit);
+    settings->frameMaxSelect = settings->frameMax;
+    settings->timeMax = settings->frameMax * characterData->bvhData[characterData->active].frameTime;
+
+    settings->frameMin = ClampInt(settings->frameMin, 0, settings->frameMax);
+    settings->frameMinSelect = settings->frameMin;
+    settings->timeMin = settings->frameMin * characterData->bvhData[characterData->active].frameTime;
+
+    settings->playTime = Clamp(settings->playTime, settings->timeMin, settings->timeMax);
+}
+
+//----------------------------------------------------------------------------------
+// Drawing
+//----------------------------------------------------------------------------------
+
+static inline void DrawTransform(const Vector3 position, const Quaternion rotation, const float size)
+{
+    DrawLine3D(position, Vector3Add(position, Vector3RotateByQuaternion((Vector3){ size, 0.0, 0.0 }, rotation)), RED);
+    DrawLine3D(position, Vector3Add(position, Vector3RotateByQuaternion((Vector3){ 0.0, size, 0.0 }, rotation)), GREEN);
+    DrawLine3D(position, Vector3Add(position, Vector3RotateByQuaternion((Vector3){ 0.0, 0.0, size }, rotation)), BLUE);
+}
+
+static inline void DrawSkeleton(TransformData* xformData, bool drawEndSites, Color color, Color endSiteColor)
+{
+    for (int i = 0; i < xformData->jointCount; i++)
+    {
+        if (!xformData->endSite[i])
+        {
+            DrawSphereWires(
+                xformData->globalPositions[i],
+                0.01f,
+                4,
+                6,
+                color);
+        }
+        else if (drawEndSites)
+        {
+            DrawCubeWiresV(
+                xformData->globalPositions[i],
+                (Vector3){ 0.02f, 0.02f, 0.02f },
+                endSiteColor);
+        }
+
+        if (xformData->parents[i] != -1)
+        {
+            if (!xformData->endSite[i])
+            {
+                DrawLine3D(
+                    xformData->globalPositions[i],
+                    xformData->globalPositions[xformData->parents[i]],
+                    color);
+            }
+            else if (drawEndSites)
+            {
+                DrawLine3D(
+                    xformData->globalPositions[i],
+                    xformData->globalPositions[xformData->parents[i]],
+                    endSiteColor);
+            }
+        }
+    }
+}
+
+static inline void DrawTransforms(TransformData* xformData)
+{
+    for (int i = 0; i < xformData->jointCount; i++)
+    {
+        if (!xformData->endSite[i])
+        {
+            DrawTransform(
+                xformData->globalPositions[i],
+                xformData->globalRotations[i],
+                0.1f);
+        }
+    }
+}
+
+static inline void DrawWireFrames(CapsuleData* capsuleData, Color color)
+{
+    for (int i = 0; i < capsuleData->capsuleCount; i++)
+    {
+        Vector3 capsuleStart = CapsuleStart(capsuleData->capsulePositions[i], capsuleData->capsuleRotations[i], capsuleData->capsuleHalfLengths[i]);
+        Vector3 capsuleEnd = CapsuleEnd(capsuleData->capsulePositions[i], capsuleData->capsuleRotations[i], capsuleData->capsuleHalfLengths[i]);
+        float capsuleRadius = capsuleData->capsuleRadii[i];
+
+        DrawSphereWires(capsuleStart, capsuleRadius, 4, 6, color);
+        DrawSphereWires(capsuleEnd, capsuleRadius, 4, 6, color);
+        DrawCylinderWiresEx(capsuleStart, capsuleEnd, capsuleRadius, capsuleRadius, 6, color);
+    }
+}
+
+//----------------------------------------------------------------------------------
+// GUI
+//----------------------------------------------------------------------------------
+
+static inline void GuiOrbitCamera(OrbitCamera* camera, CharacterData* characterData)
+{
+    GuiGroupBox((Rectangle){ 20, 10, 190, 200 }, "Camera");
+
+    GuiLabel((Rectangle){ 30, 20, 150, 20 }, "Ctrl + Left Click - Rotate");
+    GuiLabel((Rectangle){ 30, 40, 150, 20 }, "Mouse Scroll - Zoom");
+    GuiLabel((Rectangle){ 30, 60, 150, 20 }, TextFormat("Target: [% 5.3f % 5.3f % 5.3f]", camera->cam3d.target.x, camera->cam3d.target.y, camera->cam3d.target.z));
+    GuiLabel((Rectangle){ 30, 80, 150, 20 }, TextFormat("Azimuth: %5.3f", camera->azimuth));
+    GuiLabel((Rectangle){ 30, 100, 150, 20 }, TextFormat("Altitude: %5.3f", camera->altitude));
+    GuiLabel((Rectangle){ 30, 120, 150, 20 }, TextFormat("Distance: %5.3f", camera->distance));
+
+    if (characterData->count > 0)
+    {
+        GuiToggle((Rectangle){ 30, 150, 100, 20 }, "Track", &camera->track);
+        GuiComboBox((Rectangle){ 30, 180, 150, 20 }, characterData->jointNamesCombo[characterData->active], &camera->trackBone);
+    }
+}
+
+static inline void GuiRenderSettings(RenderSettings* settings, CapsuleData* capsuleData, int screenWidth, int screenHeight)
+{
+    GuiGroupBox((Rectangle){ screenWidth - 260, 10, 240, 430 }, "Rendering");
+
+    GuiSliderBar(
+        (Rectangle){ screenWidth - 160, 20, 100, 20 },
+        "Exposure",
+        TextFormat("%5.2f", settings->exposure),
+        &settings->exposure,
+        0.0f, 3.0f);
+
+    GuiSliderBar(
+        (Rectangle){ screenWidth - 160, 50, 100, 20 },
+        "Sun Light",
+        TextFormat("%5.2f", settings->sunLightStrength),
+        &settings->sunLightStrength,
+        0.0f, 1.0f);
+
+    if (GuiSliderBar(
+        (Rectangle){ screenWidth - 160, 80, 100, 20 },
+        "Sun Softness",
+        TextFormat("%5.2f", settings->sunLightConeAngle),
+        &settings->sunLightConeAngle,
+        0.02f, PI / 4.0f))
+    {
+        CapsuleDataUpdateShadowLookupTable(capsuleData, settings->sunLightConeAngle);
+    }
+
+    GuiSliderBar(
+        (Rectangle){ screenWidth - 160, 110, 100, 20 },
+        "Sky Light",
+        TextFormat("%5.2f", settings->skyLightStrength),
+        &settings->skyLightStrength,
+        0.0f, 1.0f);
+
+    GuiSliderBar(
+        (Rectangle){ screenWidth - 160, 140, 100, 20 },
+        "Ambient Light",
+        TextFormat("%5.2f", settings->ambientLightStrength),
+        &settings->ambientLightStrength,
+        0.0f, 2.0f);
+
+    GuiSliderBar(
+        (Rectangle){ screenWidth - 160, 170, 100, 20 },
+        "Ground Light",
+        TextFormat("%5.2f", settings->groundLightStrength),
+        &settings->groundLightStrength,
+        0.0f, 0.5f);
+
+    GuiSliderBar(
+        (Rectangle){ screenWidth - 160, 200, 100, 20 },
+        "Sun Azimuth",
+        TextFormat("%5.2f", settings->sunAzimuth),
+        &settings->sunAzimuth,
+        -PI, PI);
+
+    GuiSliderBar(
+        (Rectangle){ screenWidth - 160, 230, 100, 20 },
+        "Sun Altitude",
+        TextFormat("%5.2f", settings->sunAltitude),
+        &settings->sunAltitude,
+        0.0f, 0.49f * PI);
+
+    GuiCheckBox((Rectangle){ screenWidth - 250, 260, 20, 20 }, "Draw Origin", &settings->drawOrigin);
+    GuiCheckBox((Rectangle){ screenWidth - 130, 260, 20, 20 }, "Draw Grid", &settings->drawGrid);
+    GuiCheckBox((Rectangle){ screenWidth - 250, 290, 20, 20 }, "Draw Checker", &settings->drawChecker);
+    GuiCheckBox((Rectangle){ screenWidth - 130, 290, 20, 20 }, "Draw Capsules", &settings->drawCapsules);
+    GuiCheckBox((Rectangle){ screenWidth - 250, 320, 20, 20 }, "Draw Wireframes", &settings->drawWireframes);
+    GuiCheckBox((Rectangle){ screenWidth - 130, 320, 20, 20 }, "Draw Skeleton", &settings->drawSkeleton);
+    GuiCheckBox((Rectangle){ screenWidth - 250, 350, 20, 20 }, "Draw Transforms", &settings->drawTransforms);
+    GuiCheckBox((Rectangle){ screenWidth - 130, 350, 20, 20 }, "Draw AO", &settings->drawAO);
+    GuiCheckBox((Rectangle){ screenWidth - 250, 380, 20, 20 }, "Draw Shadows", &settings->drawShadows);
+    GuiCheckBox((Rectangle){ screenWidth - 130, 380, 20, 20 }, "Draw End Sites", &settings->drawEndSites);
+    GuiCheckBox((Rectangle){ screenWidth - 250, 410, 20, 20 }, "Draw FPS", &settings->drawFPS);
+    GuiLabel((Rectangle){ screenWidth - 130, 410, 100, 20 }, "H Key - Hide UI");
+}
+
+static inline void GuiCharacterData(
+    CharacterData* characterData,
+    GuiWindowFileDialogState* fileDialogState,
+    ScrubberSettings* scrubberSettings,
+    char* errMsg,
+    int argc,
+    char** argv)
+{
+    GuiGroupBox((Rectangle){ 20, 230, 190, (CHARACTERS_MAX - 1) * 30 + 160 }, "Characters");
+
+#if !defined(PLATFORM_WEB)
+    if (GuiButton((Rectangle){ 30, 240, 110, 20 }, "Open"))
+    {
+        fileDialogState->windowActive = true;
+    }
+#endif
+
+    if (GuiButton((Rectangle){ 150, 240, 50, 20 }, "Clear"))
+    {
+        characterData->count = 0;
+        errMsg[0] = '\0';
+        ScrubberSettingsInit(scrubberSettings, argc, argv);
+        SetWindowTitle("BVHView");
+   }
+
+    for (int i = 0; i < characterData->count; i++)
+    {
+        char bvhNameShort[20];
+        bvhNameShort[0] = '\0';
+        if (strlen(characterData->names[i]) + 1 <= 20)
+        {
+            strcat(bvhNameShort, characterData->names[i]);
+        }
+        else
+        {
+            memcpy(bvhNameShort, characterData->names[i], 16);
+            memcpy(bvhNameShort + 16, "...", 4);
+        }
+
+        bool bvhSelected = i == characterData->active;
+        GuiToggle((Rectangle){ 30, 270 + i * 30, 140, 20 }, bvhNameShort, &bvhSelected);
+
+        if (bvhSelected && characterData->active != i)
+        {
+            characterData->active = i;
+            ScrubberSettingsClamp(scrubberSettings, characterData);
+            
+            char windowTitle[512];
+            snprintf(windowTitle, 512, "%s - BVHView", characterData->filePaths[characterData->active]);
+            SetWindowTitle(windowTitle);
+        }
+
+        DrawRectangleRec((Rectangle){ 180, 270 + i * 30, 20, 20 }, characterData->colors[i]);
+        DrawRectangleLinesEx((Rectangle){ 180, 270 + i * 30, 20, 20 }, 1, GRAY);
+
+        if (IsMouseButtonPressed(MOUSE_BUTTON_LEFT))
+        {
+            Vector2 mousePosition = GetMousePosition();
+            if (mousePosition.x > 180 && mousePosition.x < 200 &&
+                mousePosition.y > 270 + i * 30 && mousePosition.y < 270 + i * 30 + 20)
+            {
+                characterData->colorPickerActive = !characterData->colorPickerActive;
+            }
+        }
+    }
+
+    bool scaleM = characterData->scales[characterData->active] == 1.0f;
+    GuiToggle((Rectangle){ 30, 300 + (CHARACTERS_MAX - 1) * 30, 30, 20 }, "m", &scaleM);
+    if (scaleM) { characterData->scales[characterData->active] = 1.0f; }
+
+    bool scaleCM = characterData->scales[characterData->active] == 0.01f;
+    GuiToggle((Rectangle){ 65, 300 + (CHARACTERS_MAX - 1) * 30, 30, 20 }, "cm", &scaleCM);
+    if (scaleCM) { characterData->scales[characterData->active] = 0.01f; }
+
+    bool scaleInches = characterData->scales[characterData->active] == 0.0254f;
+    GuiToggle((Rectangle){ 100, 300 + (CHARACTERS_MAX - 1) * 30, 30, 20 }, "inch", &scaleInches);
+    if (scaleInches) { characterData->scales[characterData->active] = 0.0254f; }
+
+    bool scaleFeet = characterData->scales[characterData->active] == 0.3048f;
+    GuiToggle((Rectangle){ 135, 300 + (CHARACTERS_MAX - 1) * 30, 30, 20 }, "feet", &scaleFeet);
+    if (scaleFeet) { characterData->scales[characterData->active] = 0.3048f; }
+
+    bool scaleAuto = characterData->scales[characterData->active] == characterData->autoScales[characterData->active];
+    GuiToggle((Rectangle){ 170, 300 + (CHARACTERS_MAX - 1) * 30, 30, 20 }, "auto", &scaleAuto);
+    if (scaleAuto) { characterData->scales[characterData->active] = characterData->autoScales[characterData->active]; }
+
+    GuiSliderBar(
+        (Rectangle){ 70, 330 + (CHARACTERS_MAX - 1) * 30, 100, 20 },
+        "Radius",
+        TextFormat("%5.2f", characterData->radii[characterData->active]),
+        &characterData->radii[characterData->active],
+        0.01f, 0.1f);
+
+    GuiSliderBar(
+        (Rectangle){ 70, 360 + (CHARACTERS_MAX - 1) * 30, 100, 20 },
+        "Opacity",
+        TextFormat("%5.2f", characterData->opacities[characterData->active]),
+        &characterData->opacities[characterData->active],
+        0.0f, 1.0f);
+}
+
+static inline void GuiScrubberSettings(
+    ScrubberSettings* settings,
+    CharacterData* characterData,
+    int screenWidth,
+    int screenHeight)
+{
+    if (characterData->count == 0) { return; }
+
+    float frameTime = characterData->bvhData[characterData->active].frameTime;
+
+    GuiGroupBox((Rectangle){ screenWidth / 2 - 600, screenHeight - 100, 1200, 90 }, "Scrubber");
+
+    GuiLabel((Rectangle){ screenWidth / 2 - 480, screenHeight - 80, 150, 20 }, TextFormat("Frame Time: %f", frameTime));
+    GuiCheckBox((Rectangle){ screenWidth / 2 - 350, screenHeight - 80, 20, 20 }, "Snap to Frame", &settings->frameSnap);
+    GuiComboBox((Rectangle){ screenWidth / 2 - 240, screenHeight - 80, 100, 20 }, "Nearest;Linear;Cubic", &settings->sampleMode);
+
+    GuiToggle((Rectangle){ screenWidth / 2 - 25, screenHeight - 80, 50, 20 }, "Play", &settings->playing);
+    GuiToggle((Rectangle){ screenWidth / 2 - 85, screenHeight - 80, 50, 20 }, "Loop", &settings->looping);
+
+    bool speed01x = settings->playSpeed == 0.1f;
+    GuiToggle((Rectangle){ screenWidth / 2 + 40, screenHeight - 80, 30, 20 }, "0.1x", &speed01x); if (speed01x) { settings->playSpeed = 0.1f; }
+    bool speed05x = settings->playSpeed == 0.5f;
+    GuiToggle((Rectangle){ screenWidth / 2 + 80, screenHeight - 80, 30, 20 }, "0.5x", &speed05x); if (speed05x) { settings->playSpeed = 0.5f; }
+    bool speed1x = settings->playSpeed == 1.0f;
+    GuiToggle((Rectangle){ screenWidth / 2 + 120, screenHeight - 80, 30, 20 }, "1x", &speed1x); if (speed1x) { settings->playSpeed = 1.0f; }
+    bool speed2x = settings->playSpeed == 2.0f;
+    GuiToggle((Rectangle){ screenWidth / 2 + 160, screenHeight - 80, 30, 20 }, "2x", &speed2x); if (speed2x) { settings->playSpeed = 2.0f; }
+    bool speed4x = settings->playSpeed == 4.0f;
+    GuiToggle((Rectangle){ screenWidth / 2 + 200, screenHeight - 80, 30, 20 }, "4x", &speed4x); if (speed4x) { settings->playSpeed = 4.0f; }
+    GuiSliderBar((Rectangle){ screenWidth / 2 + 240, screenHeight - 80, 70, 20 }, "", TextFormat("%5.2fx", settings->playSpeed), &settings->playSpeed, 0.0f, 4.0f);
+
+    int frame = ClampInt((int)(settings->playTime / frameTime + 0.5f), settings->frameMin, settings->frameMax);
+
+    if (GuiValueBox(
+        (Rectangle){ screenWidth / 2 - 540, screenHeight - 80, 50, 20 },
+        "Min   ", &settings->frameMinSelect, 0, settings->frameLimit, settings->frameMinEdit))
+    {
+        settings->frameMinEdit = !settings->frameMinEdit;
+        if (!settings->frameMinEdit)
+        {
+            settings->frameMin = settings->frameMinSelect;
+            ScrubberSettingsClamp(settings, characterData);
+        }
+    }
+
+    if (GuiValueBox(
+        (Rectangle){ screenWidth / 2 + 470, screenHeight - 80, 50, 20 },
+        "Max   ", &settings->frameMaxSelect, 0, settings->frameLimit, settings->frameMaxEdit))
+    {
+        settings->frameMaxEdit = !settings->frameMaxEdit;
+
+        if (!settings->frameMaxEdit)
+        {
+            settings->frameMax = settings->frameMaxSelect;
+            ScrubberSettingsClamp(settings, characterData);
+        }
+    }
+
+    GuiLabel(
+        (Rectangle){ screenWidth / 2 + 530, screenHeight - 80, 100, 20 },
+        TextFormat("of %i", settings->frameLimit));
+
+    float frameFloatPrev = settings->frameSnap ? (float)frame : settings->playTime / frameTime;
+    float frameFloat = frameFloatPrev;
+
+    GuiSliderBar(
+        (Rectangle){ screenWidth / 2 - 540, screenHeight - 50, 1080, 20 },
+        TextFormat("%5.2f", settings->playTime),
+        TextFormat("%i", frame),
+        &frameFloat,
+        (float)settings->frameMin, (float)settings->frameMax);
+
+    if (frameFloat != frameFloatPrev)
+    {
+        if (settings->frameSnap)
+        {
+            frame = ClampInt((int)(frameFloat + 0.5f), settings->frameMin, settings->frameMax);
+            settings->playTime = Clamp(frame * frameTime, settings->timeMin, settings->timeMax);
+        }
+        else
+        {
+            settings->playTime = Clamp(frameFloat * frameTime, settings->timeMin, settings->timeMax);
+        }
+    }
+}
+
+//----------------------------------------------------------------------------------
+// Application
+//----------------------------------------------------------------------------------
+
+// Structure containing all of the application state which we can then pass to the Update function
+typedef struct {
+
+    int argc;
+    char** argv;
+
+    int screenWidth;
+    int screenHeight;
+
+    OrbitCamera camera;
+
+    Shader shader;
+    ShaderUniforms uniforms;
+
+    Mesh groundPlaneMesh;
+    Model groundPlaneModel;
+    Model capsuleModel;
+
+    CharacterData characterData;
+    CapsuleData capsuleData;
+
+    ScrubberSettings scrubberSettings;
+    RenderSettings renderSettings;
+
+    GuiWindowFileDialogState fileDialogState;
+
+    char errMsg[512];
+
+} ApplicationState;
+
+// Update function - what is called to "tick" the application.
+static void ApplicationUpdate(void* voidApplicationState)
+{
+    ApplicationState* app = voidApplicationState;
+
+    // Process File Dialog
+
+    if (app->fileDialogState.SelectFilePressed)
+    {
+        if (IsFileExtension(app->fileDialogState.fileNameText, ".bvh"))
+        {
+            char fileNameToLoad[512];
+            snprintf(fileNameToLoad, 512, "%s/%s", app->fileDialogState.dirPathText, app->fileDialogState.fileNameText);
+
+            if (CharacterDataLoadFromFile(&app->characterData, fileNameToLoad, app->errMsg, 512))
+            {
+                app->characterData.active = app->characterData.count - 1;
+
+                CapsuleDataUpdateForCharacters(&app->capsuleData, &app->characterData);
+                ScrubberSettingsRecomputeLimits(&app->scrubberSettings, &app->characterData);
+                ScrubberSettingsInitMaxs(&app->scrubberSettings, &app->characterData);
+                
+                char windowTitle[512];
+                snprintf(windowTitle, 512, "%s - BVHView", app->characterData.filePaths[app->characterData.active]);
+                SetWindowTitle(windowTitle);
+            }
+        }
+        else
+        {
+            snprintf(app->errMsg, 512, "Error: File '%s' is not a BVH file.", app->fileDialogState.fileNameText);
+        }
+
+        app->fileDialogState.SelectFilePressed = false;
+    }
+
+    // Process Dragged and Dropped Files
+
+    if (IsFileDropped())
+    {
+        FilePathList droppedFiles = LoadDroppedFiles();
+
+        int prevBvhCount = app->characterData.count;
+
+        for (int i = 0; i < droppedFiles.count; i++)
+        {
+            if (CharacterDataLoadFromFile(&app->characterData, droppedFiles.paths[i], app->errMsg, 512))
+            {
+                app->characterData.active = app->characterData.count - 1;
+            }
+        }
+
+        UnloadDroppedFiles(droppedFiles);
+
+        if (app->characterData.count > prevBvhCount)
+        {
+            CapsuleDataUpdateForCharacters(&app->capsuleData, &app->characterData);
+            ScrubberSettingsRecomputeLimits(&app->scrubberSettings, &app->characterData);
+            ScrubberSettingsInitMaxs(&app->scrubberSettings, &app->characterData);
+
+            char windowTitle[512];
+            snprintf(windowTitle, 512, "%s - BVHView", app->characterData.filePaths[app->characterData.active]);
+            SetWindowTitle(windowTitle);
+        }
+    }
+
+    // Process Key Presses
+
+    if (IsKeyPressed(KEY_H) && !app->fileDialogState.windowActive)
+    {
+        app->renderSettings.drawUI = !app->renderSettings.drawUI;
+    }
+
+    PROFILE_BEGIN(Update);
+
+    // Tick time forward
+
+    if (app->scrubberSettings.playing)
+    {
+        app->scrubberSettings.playTime += app->scrubberSettings.playSpeed * GetFrameTime();
+
+        if (app->scrubberSettings.playTime >= app->scrubberSettings.timeMax)
+        {
+            app->scrubberSettings.playTime = app->scrubberSettings.looping ?
+                fmod(app->scrubberSettings.playTime, app->scrubberSettings.timeMax) + app->scrubberSettings.timeMin :
+                app->scrubberSettings.timeMax;
+        }
+    }
+
+    // Sample Animation Data
+
+    for (int i = 0; i < app->characterData.count; i++)
+    {
+        if (app->scrubberSettings.sampleMode == 0)
+        {
+            TransformDataSampleFrameNearest(
+                &app->characterData.xformData[i],
+                &app->characterData.bvhData[i],
+                app->scrubberSettings.playTime,
+                app->characterData.scales[i]);
+        }
+        else if (app->scrubberSettings.sampleMode == 1)
+        {
+            TransformDataSampleFrameLinear(
+                &app->characterData.xformData[i],
+                &app->characterData.xformTmp0[i],
+                &app->characterData.xformTmp1[i],
+                &app->characterData.bvhData[i],
+                app->scrubberSettings.playTime,
+                app->characterData.scales[i]);
+        }
+        else
+        {
+            TransformDataSampleFrameCubic(
+                &app->characterData.xformData[i],
+                &app->characterData.xformTmp0[i],
+                &app->characterData.xformTmp1[i],
+                &app->characterData.xformTmp2[i],
+                &app->characterData.xformTmp3[i],
+                &app->characterData.bvhData[i],
+                app->scrubberSettings.playTime,
+                app->characterData.scales[i]);
+        }
+
+        TransformDataForwardKinematics(&app->characterData.xformData[i]);
+    }
+
+    // Update Camera
+
+    Vector3 cameraTarget = (Vector3){ 0.0f, 1.0f, 0.0f };
+
+    if (app->characterData.count > 0 &&
+        app->camera.track &&
+        app->camera.trackBone < app->characterData.xformData[app->characterData.active].jointCount)
+    {
+        cameraTarget = app->characterData.xformData[app->characterData.active].globalPositions[app->camera.trackBone];
+    }
+
+    if (!app->fileDialogState.windowActive)
+    {
+        OrbitCameraUpdate(
+            &app->camera,
+            cameraTarget,
+            (IsKeyDown(KEY_LEFT_CONTROL) && IsMouseButtonDown(0)) ? GetMouseDelta().x : 0.0f,
+            (IsKeyDown(KEY_LEFT_CONTROL) && IsMouseButtonDown(0)) ? GetMouseDelta().y : 0.0f,
+            GetMouseWheelMove(),
+            GetFrameTime());
+    }
+
+    // Create Capsules
+
+    CapsuleDataReset(&app->capsuleData);
+    for (int i = 0; i < app->characterData.count; i++)
+    {
+        CapsuleDataAppendFromTransformData(
+            &app->capsuleData,
+            &app->characterData.xformData[i],
+            app->characterData.radii[i],
+            app->characterData.colors[i],
+            app->characterData.opacities[i],
+            !app->renderSettings.drawEndSites);
+    }
+
+    PROFILE_END(Update);
+
+    // Rendering
+
+    Frustum frustum = FrustumFromCameraMatrices(
+        GetCameraProjectionMatrix(&app->camera.cam3d, app->screenHeight / app->screenWidth),
+        GetCameraViewMatrix(&app->camera.cam3d));
+
+    BeginDrawing();
+
+    PROFILE_BEGIN(Rendering);
+
+    ClearBackground(app->renderSettings.backgroundColor);
+
+    BeginMode3D(app->camera.cam3d);
+
+    // Set shader uniforms that don't change based on the object being drawn
+
+    Vector3 sunColorValue = { app->renderSettings.sunColor.r / 255.0f, app->renderSettings.sunColor.g / 255.0f, app->renderSettings.sunColor.b / 255.0f };
+    Vector3 skyColorValue = { app->renderSettings.skyColor.r / 255.0f, app->renderSettings.skyColor.g / 255.0f, app->renderSettings.skyColor.b / 255.0f };
+    float objectSpecularity = 0.5f;
+    float objectGlossiness = 10.0f;
+    float objectOpacity = 1.0f;
+
+    Vector3 sunLightPosition = Vector3RotateByQuaternion((Vector3){ 0.0f, 0.0f, 1.0f }, QuaternionFromAxisAngle((Vector3){ 0.0f, 1.0f, 0.0f }, app->renderSettings.sunAzimuth));
+    Vector3 sunLightAxis = Vector3Normalize(Vector3CrossProduct(sunLightPosition, (Vector3){ 0.0f, 1.0f, 0.0f }));
+    Vector3 sunLightDir = Vector3Negate(Vector3RotateByQuaternion(sunLightPosition, QuaternionFromAxisAngle(sunLightAxis, app->renderSettings.sunAltitude)));
+
+    SetShaderValue(app->shader, app->uniforms.cameraPosition, &app->camera.cam3d.position, SHADER_UNIFORM_VEC3);
+    SetShaderValue(app->shader, app->uniforms.exposure, &app->renderSettings.exposure, SHADER_UNIFORM_FLOAT);
+    SetShaderValue(app->shader, app->uniforms.sunDir, &sunLightDir, SHADER_UNIFORM_VEC3);
+    SetShaderValue(app->shader, app->uniforms.sunStrength, &app->renderSettings.sunLightStrength, SHADER_UNIFORM_FLOAT);
+    SetShaderValue(app->shader, app->uniforms.sunColor, &sunColorValue, SHADER_UNIFORM_VEC3);
+    SetShaderValue(app->shader, app->uniforms.skyStrength, &app->renderSettings.skyLightStrength, SHADER_UNIFORM_FLOAT);
+    SetShaderValue(app->shader, app->uniforms.skyColor, &skyColorValue, SHADER_UNIFORM_VEC3);
+    SetShaderValue(app->shader, app->uniforms.ambientStrength, &app->renderSettings.ambientLightStrength, SHADER_UNIFORM_FLOAT);
+    SetShaderValue(app->shader, app->uniforms.groundStrength, &app->renderSettings.groundLightStrength, SHADER_UNIFORM_FLOAT);
+    SetShaderValue(app->shader, app->uniforms.objectSpecularity, &objectSpecularity, SHADER_UNIFORM_FLOAT);
+    SetShaderValue(app->shader, app->uniforms.objectGlossiness, &objectGlossiness, SHADER_UNIFORM_FLOAT);
+    SetShaderValue(app->shader, app->uniforms.objectOpacity, &objectOpacity, SHADER_UNIFORM_FLOAT);
+    SetShaderValue(app->shader, app->uniforms.aoLookupResolution, &app->capsuleData.aoLookupResolution, SHADER_UNIFORM_VEC2);
+    SetShaderValue(app->shader, app->uniforms.shadowLookupResolution, &app->capsuleData.shadowLookupResolution, SHADER_UNIFORM_VEC2);
+    SetShaderValueTexture(app->shader, app->uniforms.aoLookupTable, app->capsuleData.aoLookupTable);
+    SetShaderValueTexture(app->shader, app->uniforms.shadowLookupTable, app->capsuleData.shadowLookupTable);
+    
+    // Draw Ground
+
+    PROFILE_BEGIN(RenderingGround);
+
+    if (app->renderSettings.drawChecker)
+    {
+        int groundIsCapsule = 0;
+        Vector3 groundColor = { 1.0f, 1.0f, 1.0f };
+
+        SetShaderValue(app->shader, app->uniforms.isCapsule, &groundIsCapsule, SHADER_UNIFORM_INT);
+        SetShaderValue(app->shader, app->uniforms.objectColor, &groundColor, SHADER_UNIFORM_VEC3);
+
+        // Draw ground in a grid of 10x10, 2 meter wide segments.
+        
+        for (int i = 0; i < 11; i++)
+        {
+            for (int j = 0; j < 11; j++)
+            {
+                // Check if we can cull ground segment
+
+                Vector3 groundSegmentPosition =
+                {
+                    (((float)i / 10) - 0.5f) * 20.0f,
+                    0.0f,
+                    (((float)j / 10) - 0.5f) * 20.0f,
+                };                
+                
+                if (!FrustumContainsSphere(frustum, groundSegmentPosition, sqrtf(2.0f)))
+                {
+                    continue;
+                }
+
+                PROFILE_BEGIN(RenderingGroundSegment);
+                
+                // Gather all capsules casting AO on this ground segment
+                
+                PROFILE_BEGIN(RenderingGroundSegmentAO);
+                
+                app->capsuleData.aoCapsuleCount = 0;
+                if (app->renderSettings.drawCapsules && app->renderSettings.drawAO)
+                {  
+                    CapsuleDataUpdateAOCapsulesForGroundSegment(&app->capsuleData, groundSegmentPosition);
+                }
+                int aoCapsuleCount = MinInt(app->capsuleData.aoCapsuleCount, AO_CAPSULES_MAX);
+
+                PROFILE_END(RenderingGroundSegmentAO);
+                
+                SetShaderValue(app->shader, app->uniforms.aoCapsuleCount, &aoCapsuleCount, SHADER_UNIFORM_INT);
+                SetShaderValueV(app->shader, app->uniforms.aoCapsuleStarts, app->capsuleData.aoCapsuleStarts, SHADER_UNIFORM_VEC3, aoCapsuleCount);
+                SetShaderValueV(app->shader, app->uniforms.aoCapsuleVectors, app->capsuleData.aoCapsuleVectors, SHADER_UNIFORM_VEC3, aoCapsuleCount);
+                SetShaderValueV(app->shader, app->uniforms.aoCapsuleRadii, app->capsuleData.aoCapsuleRadii, SHADER_UNIFORM_FLOAT, aoCapsuleCount);
+                
+                // Gather all capsules casting shadows on this ground segment
+                
+                PROFILE_BEGIN(RenderingGroundSegmentShadow);
+
+                app->capsuleData.shadowCapsuleCount = 0;
+                if (app->renderSettings.drawCapsules && app->renderSettings.drawShadows)
+                {
+                    CapsuleDataUpdateShadowCapsulesForGroundSegment(&app->capsuleData, groundSegmentPosition, sunLightDir, app->renderSettings.sunLightConeAngle);
+                }
+                int shadowCapsuleCount = MinInt(app->capsuleData.shadowCapsuleCount, SHADOW_CAPSULES_MAX);
+
+                PROFILE_END(RenderingGroundSegmentShadow);
+                
+                SetShaderValue(app->shader, app->uniforms.shadowCapsuleCount, &shadowCapsuleCount, SHADER_UNIFORM_INT);
+                SetShaderValueV(app->shader, app->uniforms.shadowCapsuleStarts, app->capsuleData.shadowCapsuleStarts, SHADER_UNIFORM_VEC3, shadowCapsuleCount);
+                SetShaderValueV(app->shader, app->uniforms.shadowCapsuleVectors, app->capsuleData.shadowCapsuleVectors, SHADER_UNIFORM_VEC3, shadowCapsuleCount);
+                SetShaderValueV(app->shader, app->uniforms.shadowCapsuleRadii, app->capsuleData.shadowCapsuleRadii, SHADER_UNIFORM_FLOAT, shadowCapsuleCount);
+                
+                // Draw
+
+                DrawModel(app->groundPlaneModel, groundSegmentPosition, 1.0f, WHITE);
+
+                PROFILE_END(RenderingGroundSegment);
+            }
+        }
+    }
+
+    PROFILE_END(RenderingGround);
+
+    // Draw Capsules
+
+    PROFILE_BEGIN(RenderingCapsules);
+
+    if (app->renderSettings.drawCapsules)
+    {
+        // Depth sort back to front for transparency
+
+        for (int i = 0; i < app->capsuleData.capsuleCount; i++)
+        {
+            app->capsuleData.capsuleSort[i].index = i;
+            app->capsuleData.capsuleSort[i].value = Vector3Distance(app->camera.cam3d.position, app->capsuleData.capsulePositions[i]);
+        }
+
+        qsort(app->capsuleData.capsuleSort, app->capsuleData.capsuleCount, sizeof(CapsuleSort), CapsuleSortCompareLess);
+
+        // Render
+
+        int capsuleIsCapsule = 1;
+        SetShaderValue(app->shader, app->uniforms.isCapsule, &capsuleIsCapsule, SHADER_UNIFORM_INT);
+
+        for (int i = 0; i < app->capsuleData.capsuleCount; i++)
+        {
+            int j = app->capsuleData.capsuleSort[i].index;
+            
+            // Check if we can cull capsule
+            
+            Vector3 capsulePosition = app->capsuleData.capsulePositions[j];
+            float capsuleHalfLength = app->capsuleData.capsuleHalfLengths[j];
+            float capsuleRadius = app->capsuleData.capsuleRadii[j];
+
+            if (!FrustumContainsSphere(frustum, capsulePosition, capsuleHalfLength + capsuleRadius))
+            {
+                continue;
+            }
+            
+            PROFILE_BEGIN(RenderingCapsulesCapsule);
+            
+            // If capsule is semi-transparent disable depth mask
+            
+            if (app->capsuleData.capsuleOpacities[j] < 1.0f)
+            {
+                rlDrawRenderBatchActive();
+                rlDisableDepthMask();
+            }
+            
+            // Set shader properties
+            
+            Quaternion capsuleRotation = app->capsuleData.capsuleRotations[j];
+            Vector3 capsuleStart = CapsuleStart(capsulePosition, capsuleRotation, capsuleHalfLength);
+            Vector3 capsuleVector = CapsuleVector(capsulePosition, capsuleRotation, capsuleHalfLength);
+
+            SetShaderValue(app->shader, app->uniforms.objectColor, &app->capsuleData.capsuleColors[j], SHADER_UNIFORM_VEC3);
+            SetShaderValue(app->shader, app->uniforms.objectOpacity, &app->capsuleData.capsuleOpacities[j], SHADER_UNIFORM_FLOAT);
+            SetShaderValue(app->shader, app->uniforms.capsulePosition, &app->capsuleData.capsulePositions[j], SHADER_UNIFORM_VEC3);
+            SetShaderValue(app->shader, app->uniforms.capsuleRotation, &app->capsuleData.capsuleRotations[j], SHADER_UNIFORM_VEC4);
+            SetShaderValue(app->shader, app->uniforms.capsuleHalfLength, &app->capsuleData.capsuleHalfLengths[j], SHADER_UNIFORM_FLOAT);
+            SetShaderValue(app->shader, app->uniforms.capsuleRadius, &app->capsuleData.capsuleRadii[j], SHADER_UNIFORM_FLOAT);
+            SetShaderValue(app->shader, app->uniforms.capsuleStart, &capsuleStart, SHADER_UNIFORM_VEC3);
+            SetShaderValue(app->shader, app->uniforms.capsuleVector, &capsuleVector, SHADER_UNIFORM_VEC3);
+            
+            // Find all capsules casting AO on this capsule
+
+            PROFILE_BEGIN(RenderingCapsulesCapsuleAO);
+
+            app->capsuleData.aoCapsuleCount = 0;
+            if (app->renderSettings.drawAO)
+            {
+                CapsuleDataUpdateAOCapsulesForCapsule(&app->capsuleData, j);
+            }
+            int aoCapsuleCount = MinInt(app->capsuleData.aoCapsuleCount, AO_CAPSULES_MAX);
+            
+            PROFILE_END(RenderingCapsulesCapsuleAO);
+
+            SetShaderValue(app->shader, app->uniforms.aoCapsuleCount, &aoCapsuleCount, SHADER_UNIFORM_INT);
+            SetShaderValueV(app->shader, app->uniforms.aoCapsuleStarts, app->capsuleData.aoCapsuleStarts, SHADER_UNIFORM_VEC3, aoCapsuleCount);
+            SetShaderValueV(app->shader, app->uniforms.aoCapsuleVectors, app->capsuleData.aoCapsuleVectors, SHADER_UNIFORM_VEC3, aoCapsuleCount);
+            SetShaderValueV(app->shader, app->uniforms.aoCapsuleRadii, app->capsuleData.aoCapsuleRadii, SHADER_UNIFORM_FLOAT, aoCapsuleCount);
+
+            // Find all capsules casting shadows on this capsule
+
+            PROFILE_BEGIN(RenderingCapsulesCapsuleShadow);
+
+            app->capsuleData.shadowCapsuleCount = 0;
+            if (app->renderSettings.drawShadows)
+            {
+                CapsuleDataUpdateShadowCapsulesForCapsule(&app->capsuleData, j, sunLightDir, app->renderSettings.sunLightConeAngle);
+            }
+            int shadowCapsuleCount = MinInt(app->capsuleData.shadowCapsuleCount, SHADOW_CAPSULES_MAX);
+
+            PROFILE_END(RenderingCapsulesCapsuleShadow);
+
+            SetShaderValue(app->shader, app->uniforms.shadowCapsuleCount, &shadowCapsuleCount, SHADER_UNIFORM_INT);
+            SetShaderValueV(app->shader, app->uniforms.shadowCapsuleStarts, app->capsuleData.shadowCapsuleStarts, SHADER_UNIFORM_VEC3, shadowCapsuleCount);
+            SetShaderValueV(app->shader, app->uniforms.shadowCapsuleVectors, app->capsuleData.shadowCapsuleVectors, SHADER_UNIFORM_VEC3, shadowCapsuleCount);
+            SetShaderValueV(app->shader, app->uniforms.shadowCapsuleRadii, app->capsuleData.shadowCapsuleRadii, SHADER_UNIFORM_FLOAT, shadowCapsuleCount);
+
+            // Draw
+
+            DrawModel(app->capsuleModel, Vector3Zero(), 1.0f, WHITE);
+            
+            // Reset depth mask if rendered semi-transparent
+            
+            if (app->capsuleData.capsuleOpacities[j] < 1.0f)
+            {
+                rlDrawRenderBatchActive();
+                rlEnableDepthMask();
+            }
+
+            PROFILE_END(RenderingCapsulesCapsule);
+        }
+    }
+
+    PROFILE_END(RenderingCapsules);
+
+    // Grid
+
+    if (app->renderSettings.drawGrid)
+    {
+        DrawGrid(20, 1.0f);
+    }
+
+    // Origin
+
+    if (app->renderSettings.drawOrigin)
+    {
+        DrawTransform(
+            (Vector3){ 0.0f, 0.01f, 0.0f },
+            QuaternionIdentity(),
+            1.0f);
+    }
+
+    // Disable Depth Test
+
+    rlDrawRenderBatchActive();
+    rlDisableDepthTest();
+
+    // Draw Capsule Wireframes
+
+    if (app->renderSettings.drawWireframes)
+    {
+        DrawWireFrames(&app->capsuleData, DARKGRAY);
+    }
+
+    // Draw Bones
+
+    if (app->renderSettings.drawSkeleton)
+    {
+        for (int i = 0; i < app->characterData.count; i++)
+        {
+            DrawSkeleton(
+                &app->characterData.xformData[i],
+                app->renderSettings.drawEndSites,
+                DARKGRAY,
+                GRAY);
+        }
+    }
+
+    // Draw Joint Transforms
+
+    if (app->renderSettings.drawTransforms)
+    {
+        for (int i = 0; i < app->characterData.count; i++)
+        {
+            DrawTransforms(&app->characterData.xformData[i]);
+        }
+    }
+
+    // Re-Enable Depth Test
+
+    rlDrawRenderBatchActive();
+    rlEnableDepthTest();
+
+    // Rendering Done
+
+    EndMode3D();
+
+    PROFILE_END(Rendering);
+
+    // Draw UI
+
+    PROFILE_BEGIN(Gui);
+
+    if (app->renderSettings.drawUI)
+    {
+        if (app->fileDialogState.windowActive) { GuiLock(); }
+
+        // Error Message
+
+        DrawText(app->errMsg, 250, 20, 15, RED);
+
+        if (app->characterData.count == 0)
+        {
+            DrawText("Drag and Drop .bvh files to open them.",
+              app->screenWidth / 2 - 300, app->screenHeight / 2 - 15, 30, DARKGRAY);
+        }
+
+        // Render Settings
+
+        GuiRenderSettings(&app->renderSettings, &app->capsuleData, app->screenWidth, app->screenHeight);
+
+        // FPS
+
+        if (app->renderSettings.drawFPS)
+        {
+            DrawFPS(230, 10);
+        }
+
+        // Camera Settings
+
+        GuiOrbitCamera(&app->camera, &app->characterData);
+
+        // Characters
+
+        GuiCharacterData(&app->characterData, &app->fileDialogState, &app->scrubberSettings, app->errMsg, app->argc, app->argv);
+
+        // Color Picker
+
+        if (app->characterData.colorPickerActive)
+        {
+            GuiGroupBox((Rectangle){ app->screenWidth - 180, 450, 160, 140 }, "Color Picker");
+            GuiColorPicker((Rectangle){ app->screenWidth - 165, 465, 110, 110 }, NULL, &app->characterData.colors[app->characterData.active]);
+        }
+
+        // Scrubber
+
+        GuiScrubberSettings(&app->scrubberSettings, &app->characterData, app->screenWidth, app->screenHeight);
+
+        // File Dialog
+
+        if (app->fileDialogState.windowActive) { GuiUnlock(); }
+        
+        GuiWindowFileDialog(&app->fileDialogState);
+    }
+
+    PROFILE_END(Gui);
+
+#if defined(ENABLE_PROFILE) && defined(_WIN32)
+
+    // Display Profile Records
+
+    PROFILE_TICKERS_UPDATE();
+    
+    for (int i = 0; i < globalProfileRecords.num; i++)
+    {
+        GuiLabel((Rectangle){ 260, 10 + (float)i * 20, 200, 20 }, globalProfileRecords.records[i]->name);
+        GuiLabel((Rectangle){ 450, 10 + (float)i * 20, 100, 20 }, TextFormat("%6.1f us", globalProfileTickers.times[i]));
+        GuiLabel((Rectangle){ 550, 10 + (float)i * 20, 100, 20 }, TextFormat("%i calls", globalProfileTickers.samples[i]));
+    }
+#endif
+
+    // Done
+
+    EndDrawing();
+}
+
+//----------------------------------------------------------------------------------
+// Main
+//----------------------------------------------------------------------------------
+
+int main(int argc, char** argv)
+{
+    PROFILE_INIT();
+    PROFILE_TICKERS_INIT();
+    
+    // Init Application State
+    
+    ApplicationState app;
+    app.argc = argc;
+    app.argv = argv;    
+    app.screenWidth = ArgInt(argc, argv, "screenWidth", 1280);
+    app.screenHeight = ArgInt(argc, argv, "screenHeight", 720);
+    
+    // Init Window
+
+    SetConfigFlags(FLAG_VSYNC_HINT);
+    SetConfigFlags(FLAG_MSAA_4X_HINT);
+    InitWindow(app.screenWidth, app.screenHeight, "BVHView");
+    SetTargetFPS(60);
+
+    // Camera
+
+    OrbitCameraInit(&app.camera, argc, argv);
+
+    // Shader
+
+    app.shader = LoadShaderFromMemory(shaderVS, shaderFS);
+    ShaderUniformsInit(&app.uniforms, app.shader);
+
+    // Models
+
+    app.groundPlaneMesh = GenMeshPlane(2.0f, 2.0f, 1, 1);
+    app.groundPlaneModel = LoadModelFromMesh(app.groundPlaneMesh);
+    app.groundPlaneModel.materials[0].shader = app.shader;
+
+    app.capsuleModel = LoadOBJFromMemory(capsuleOBJ);
+    app.capsuleModel.materials[0].shader = app.shader;
+
+    // Character Data
+
+    CharacterDataInit(&app.characterData, argc, argv);
+
+    // Capsule Data
+
+    CapsuleDataInit(&app.capsuleData);
+
+    // Scrubber Settings
+
+    ScrubberSettingsInit(&app.scrubberSettings, argc, argv);
+
+    // Render Settings
+
+    RenderSettingsInit(&app.renderSettings, argc, argv);
+    CapsuleDataUpdateShadowLookupTable(&app.capsuleData, app.renderSettings.sunLightConeAngle);
+
+    // File Dialog
+
+    app.fileDialogState = InitGuiWindowFileDialog(GetWorkingDirectory());
+
+    // Reset Error Message
+    
+    app.errMsg[0] = '\0';
+
+    // Load any files given as command line arguments
+
+    for (int i = 1; i < argc; i++)
+    {
+        if (argv[i][0] == '-') { continue; }
+
+        CharacterDataLoadFromFile(&app.characterData, argv[i], app.errMsg, 512);
+    }
+
+    // If any characters loaded, update capsules and scrubber
+
+    if (app.characterData.count > 0)
+    {
+        app.characterData.active = app.characterData.count - 1;
+
+        CapsuleDataUpdateForCharacters(&app.capsuleData, &app.characterData);
+        ScrubberSettingsRecomputeLimits(&app.scrubberSettings, &app.characterData);
+        ScrubberSettingsInitMaxs(&app.scrubberSettings, &app.characterData);
+        
+        char windowTitle[512];
+        snprintf(windowTitle, 512, "%s - BVHView", app.characterData.filePaths[app.characterData.active]);
+        SetWindowTitle(windowTitle);
+    }
+
+    // Game Loop
+
+#if defined(PLATFORM_WEB)
+    emscripten_set_main_loop_arg(ApplicationUpdate, &app, 0, 1);
+#else
+    while (!WindowShouldClose())
+    {
+        ApplicationUpdate(&app);
+    }
+#endif
+
+    // Unload and finish
+
+    CapsuleDataFree(&app.capsuleData);
+    CharacterDataFree(&app.characterData);
+
+    UnloadModel(app.capsuleModel);
+    UnloadModel(app.groundPlaneModel);
+    UnloadShader(app.shader);
+
+    CloseWindow();
+
+    return 0;
+}